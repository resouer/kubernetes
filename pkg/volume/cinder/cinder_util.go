/*
Copyright 2015 The Kubernetes Authors All rights reserved.

Licensed under the Apache License, Version 2.0 (the "License");
you may not use this file except in compliance with the License.
You may obtain a copy of the License at

    http://www.apache.org/licenses/LICENSE-2.0

Unless required by applicable law or agreed to in writing, software
distributed under the License is distributed on an "AS IS" BASIS,
WITHOUT WARRANTIES OR CONDITIONS OF ANY KIND, either express or implied.
See the License for the specific language governing permissions and
limitations under the License.
*/

package cinder

import (
	"errors"
	"os"
	"time"

	"github.com/golang/glog"
	"k8s.io/kubernetes/pkg/util/exec"
	"k8s.io/kubernetes/pkg/util/node"
	"k8s.io/kubernetes/pkg/volume"
)

type CinderDiskUtil struct {
	cinderBaremetalUtil *CinderBaremetalUtil
}

func newCinderDiskUtil(cinderConfigFile string, isNoMountSupported bool) *CinderDiskUtil {
	result := &CinderDiskUtil{}

	if cinderConfigFile != "" {
		cinderClient, err := newCinderClient(cinderConfigFile)
		if err != nil {
			glog.Warningf("Init cinder client failed: %v", err)
		} else {
			result.cinderBaremetalUtil = &CinderBaremetalUtil{
				client:             cinderClient,
				hostname:           node.GetHostname(""),
				isNoMountSupported: isNoMountSupported,
			}
		}
	} else {
		glog.V(4).Info("Cinder volume configure is not provided")
	}

	return result
}

// Attaches a disk specified by a volume.CinderPersistenDisk to the current kubelet.
// Mounts the disk to it's global path.
<<<<<<< HEAD
func (util *CinderDiskUtil) AttachDisk(b *cinderVolumeBuilder, globalPDPath string) error {
	if b.withOpenStackCP {
		glog.V(4).Infof("Attaching cinder volume %s with cloudprovider", b.volName)
		return util.AttachDiskCloudProvider(b, globalPDPath)
	} else {
		glog.V(4).Infof("Attaching cinder volume %s baremetal", b.volName)
		return util.cinderBaremetalUtil.AttachDiskBaremetal(b, globalPDPath)
	}
}

// Attaches a disk specified by a volume.CinderPersistenDisk to the current kubelet.
// Mounts the disk to it's global path.
func (util *CinderDiskUtil) AttachDiskCloudProvider(b *cinderVolumeBuilder, globalPDPath string) error {
=======
func (util *CinderDiskUtil) AttachDisk(b *cinderVolumeMounter, globalPDPath string) error {
>>>>>>> 28313793
	options := []string{}
	if b.readOnly {
		options = append(options, "ro")
	}
	cloud, err := b.plugin.getCloudProvider()
	if err != nil {
		return err
	}
	instanceid, err := cloud.InstanceID()
	if err != nil {
		return err
	}
	diskid, err := cloud.AttachDisk(instanceid, b.pdName)
	if err != nil {
		return err
	}

	var devicePath string
	numTries := 0
	for {
		devicePath = cloud.GetDevicePath(diskid)
		probeAttachedVolume()

		_, err := os.Stat(devicePath)
		if err == nil {
			break
		}
		if err != nil && !os.IsNotExist(err) {
			return err
		}
		numTries++
		if numTries == 10 {
			return errors.New("Could not attach disk: Timeout after 60s")
		}
		time.Sleep(time.Second * 6)
	}
	notmnt, err := b.mounter.IsLikelyNotMountPoint(globalPDPath)
	if err != nil {
		if os.IsNotExist(err) {
			if err := os.MkdirAll(globalPDPath, 0750); err != nil {
				return err
			}
			notmnt = true
		} else {
			return err
		}
	}
	if notmnt {
		err = b.blockDeviceMounter.FormatAndMount(devicePath, globalPDPath, b.fsType, options)
		if err != nil {
			os.Remove(globalPDPath)
			return err
		}
		glog.V(2).Infof("Safe mount successful: %q\n", devicePath)
	}
	return nil
}

// Unmounts the device and detaches the disk from the kubelet's host machine.
<<<<<<< HEAD
func (util *CinderDiskUtil) DetachDisk(cd *cinderVolumeCleaner) error {
	if cd.withOpenStackCP {
		return util.DetachDiskCloudProvider(cd)
	} else {
		globalPDPath := makeGlobalPDName(cd.plugin.host, cd.pdName)
		return util.cinderBaremetalUtil.DetachDiskBaremetal(cd, globalPDPath)
	}

	return nil
}

// Unmounts the device and detaches the disk from the kubelet's host machine.
func (util *CinderDiskUtil) DetachDiskCloudProvider(cd *cinderVolumeCleaner) error {
=======
func (util *CinderDiskUtil) DetachDisk(cd *cinderVolumeUnmounter) error {
>>>>>>> 28313793
	globalPDPath := makeGlobalPDName(cd.plugin.host, cd.pdName)
	if err := cd.mounter.Unmount(globalPDPath); err != nil {
		return err
	}
	if err := os.Remove(globalPDPath); err != nil {
		return err
	}
	glog.V(2).Infof("Successfully unmounted main device: %s\n", globalPDPath)

	cloud, err := cd.plugin.getCloudProvider()
	if err != nil {
		return err
	}
	instanceid, err := cloud.InstanceID()
	if err != nil {
		return err
	}
	if err = cloud.DetachDisk(instanceid, cd.pdName); err != nil {
		return err
	}
	glog.V(2).Infof("Successfully detached cinder volume %s", cd.pdName)
	return nil
}

func (util *CinderDiskUtil) DeleteVolume(cd *cinderVolumeDeleter) error {
	cloud, err := cd.plugin.getCloudProvider()
	if err != nil {
		return err
	}

	if err = cloud.DeleteVolume(cd.pdName); err != nil {
		glog.V(2).Infof("Error deleting cinder volume %s: %v", cd.pdName, err)
		return err
	}
	glog.V(2).Infof("Successfully deleted cinder volume %s", cd.pdName)
	return nil
}

func (util *CinderDiskUtil) CreateVolume(c *cinderVolumeProvisioner) (volumeID string, volumeSizeGB int, err error) {
	cloud, err := c.plugin.getCloudProvider()
	if err != nil {
		return "", 0, err
	}

	volSizeBytes := c.options.Capacity.Value()
	// Cinder works with gigabytes, convert to GiB with rounding up
	volSizeGB := int(volume.RoundUpSize(volSizeBytes, 1024*1024*1024))
	name := volume.GenerateVolumeName(c.options.ClusterName, c.options.PVName, 255) // Cinder volume name can have up to 255 characters
	name, err = cloud.CreateVolume(name, volSizeGB, c.options.CloudTags)
	if err != nil {
		glog.V(2).Infof("Error creating cinder volume: %v", err)
		return "", 0, err
	}
	glog.V(2).Infof("Successfully created cinder volume %s", name)
	return name, volSizeGB, nil
}

func probeAttachedVolume() error {
	executor := exec.New()
	args := []string{"trigger"}
	cmd := executor.Command("/usr/bin/udevadm", args...)
	_, err := cmd.CombinedOutput()
	if err != nil {
		glog.Errorf("error running udevadm trigger %v\n", err)
		return err
	}
	glog.V(4).Infof("Successfully probed all attachments")
	return nil
}<|MERGE_RESOLUTION|>--- conflicted
+++ resolved
@@ -54,7 +54,6 @@
 
 // Attaches a disk specified by a volume.CinderPersistenDisk to the current kubelet.
 // Mounts the disk to it's global path.
-<<<<<<< HEAD
 func (util *CinderDiskUtil) AttachDisk(b *cinderVolumeBuilder, globalPDPath string) error {
 	if b.withOpenStackCP {
 		glog.V(4).Infof("Attaching cinder volume %s with cloudprovider", b.volName)
@@ -65,12 +64,8 @@
 	}
 }
 
-// Attaches a disk specified by a volume.CinderPersistenDisk to the current kubelet.
-// Mounts the disk to it's global path.
+// Called by AttachDisk
 func (util *CinderDiskUtil) AttachDiskCloudProvider(b *cinderVolumeBuilder, globalPDPath string) error {
-=======
-func (util *CinderDiskUtil) AttachDisk(b *cinderVolumeMounter, globalPDPath string) error {
->>>>>>> 28313793
 	options := []string{}
 	if b.readOnly {
 		options = append(options, "ro")
@@ -130,7 +125,6 @@
 }
 
 // Unmounts the device and detaches the disk from the kubelet's host machine.
-<<<<<<< HEAD
 func (util *CinderDiskUtil) DetachDisk(cd *cinderVolumeCleaner) error {
 	if cd.withOpenStackCP {
 		return util.DetachDiskCloudProvider(cd)
@@ -142,11 +136,9 @@
 	return nil
 }
 
-// Unmounts the device and detaches the disk from the kubelet's host machine.
+// Called by DetachDisk
 func (util *CinderDiskUtil) DetachDiskCloudProvider(cd *cinderVolumeCleaner) error {
-=======
-func (util *CinderDiskUtil) DetachDisk(cd *cinderVolumeUnmounter) error {
->>>>>>> 28313793
+
 	globalPDPath := makeGlobalPDName(cd.plugin.host, cd.pdName)
 	if err := cd.mounter.Unmount(globalPDPath); err != nil {
 		return err
