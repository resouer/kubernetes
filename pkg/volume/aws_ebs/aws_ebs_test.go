/*
Copyright 2014 The Kubernetes Authors All rights reserved.

Licensed under the Apache License, Version 2.0 (the "License");
you may not use this file except in compliance with the License.
You may obtain a copy of the License at

    http://www.apache.org/licenses/LICENSE-2.0

Unless required by applicable law or agreed to in writing, software
distributed under the License is distributed on an "AS IS" BASIS,
WITHOUT WARRANTIES OR CONDITIONS OF ANY KIND, either express or implied.
See the License for the specific language governing permissions and
limitations under the License.
*/

package aws_ebs

import (
	"fmt"
	"os"
	"path"
	"testing"

	"k8s.io/kubernetes/pkg/api"
	"k8s.io/kubernetes/pkg/api/resource"
	"k8s.io/kubernetes/pkg/client/clientset_generated/internalclientset/fake"
	"k8s.io/kubernetes/pkg/types"
	"k8s.io/kubernetes/pkg/util/mount"
	utiltesting "k8s.io/kubernetes/pkg/util/testing"
	"k8s.io/kubernetes/pkg/volume"
	volumetest "k8s.io/kubernetes/pkg/volume/testing"
)

func TestCanSupport(t *testing.T) {
	tmpDir, err := utiltesting.MkTmpdir("awsebsTest")
	if err != nil {
		t.Fatalf("can't make a temp dir: %v", err)
	}
	defer os.RemoveAll(tmpDir)
	plugMgr := volume.VolumePluginMgr{}
	plugMgr.InitPlugins(ProbeVolumePlugins(), volumetest.NewFakeVolumeHost(tmpDir, nil, nil, "" /* rootContext */))

	plug, err := plugMgr.FindPluginByName("kubernetes.io/aws-ebs")
	if err != nil {
		t.Errorf("Can't find the plugin by name")
	}
	if plug.GetPluginName() != "kubernetes.io/aws-ebs" {
		t.Errorf("Wrong name: %s", plug.GetPluginName())
	}
	if !plug.CanSupport(&volume.Spec{Volume: &api.Volume{VolumeSource: api.VolumeSource{AWSElasticBlockStore: &api.AWSElasticBlockStoreVolumeSource{}}}}) {
		t.Errorf("Expected true")
	}
	if !plug.CanSupport(&volume.Spec{PersistentVolume: &api.PersistentVolume{Spec: api.PersistentVolumeSpec{PersistentVolumeSource: api.PersistentVolumeSource{AWSElasticBlockStore: &api.AWSElasticBlockStoreVolumeSource{}}}}}) {
		t.Errorf("Expected true")
	}
}

func TestGetAccessModes(t *testing.T) {
	tmpDir, err := utiltesting.MkTmpdir("awsebsTest")
	if err != nil {
		t.Fatalf("can't make a temp dir: %v", err)
	}
	defer os.RemoveAll(tmpDir)
	plugMgr := volume.VolumePluginMgr{}
	plugMgr.InitPlugins(ProbeVolumePlugins(), volumetest.NewFakeVolumeHost(tmpDir, nil, nil, "" /* rootContext */))

	plug, err := plugMgr.FindPersistentPluginByName("kubernetes.io/aws-ebs")
	if err != nil {
		t.Errorf("Can't find the plugin by name")
	}

	if !contains(plug.GetAccessModes(), api.ReadWriteOnce) {
		t.Errorf("Expected to support AccessModeTypes:  %s", api.ReadWriteOnce)
	}
	if contains(plug.GetAccessModes(), api.ReadOnlyMany) {
		t.Errorf("Expected not to support AccessModeTypes:  %s", api.ReadOnlyMany)
	}
}

func contains(modes []api.PersistentVolumeAccessMode, mode api.PersistentVolumeAccessMode) bool {
	for _, m := range modes {
		if m == mode {
			return true
		}
	}
	return false
}

type fakePDManager struct {
}

// TODO(jonesdl) To fully test this, we could create a loopback device
// and mount that instead.
<<<<<<< HEAD
func (fake *fakePDManager) AttachAndMountDisk(b *awsElasticBlockStoreBuilder, globalPDPath string) error {
	globalPath := makeGlobalPDPath(b.plugin.host, b.volumeID)
	err := os.MkdirAll(globalPath, 0750)
	if err != nil {
		return err
	}
	fake.attachCalled = true
	// Simulate the global mount so that the fakeMounter returns the
	// expected number of mounts for the attached disk.
	b.mounter.Mount(globalPath, globalPath, b.fsType, nil)
	return nil
}

func (fake *fakePDManager) DetachDisk(c *awsElasticBlockStoreCleaner) error {
	globalPath := makeGlobalPDPath(c.plugin.host, c.volumeID)
	err := os.RemoveAll(globalPath)
	if err != nil {
		return err
	}
	fake.detachCalled = true
	return nil
}

=======
>>>>>>> 28313793
func (fake *fakePDManager) CreateVolume(c *awsElasticBlockStoreProvisioner) (volumeID string, volumeSizeGB int, labels map[string]string, err error) {
	labels = make(map[string]string)
	labels["fakepdmanager"] = "yes"
	return "test-aws-volume-name", 100, labels, nil
}

func (fake *fakePDManager) DeleteVolume(cd *awsElasticBlockStoreDeleter) error {
	if cd.volumeID != "test-aws-volume-name" {
		return fmt.Errorf("Deleter got unexpected volume name: %s", cd.volumeID)
	}
	return nil
}

func TestPlugin(t *testing.T) {
	tmpDir, err := utiltesting.MkTmpdir("awsebsTest")
	if err != nil {
		t.Fatalf("can't make a temp dir: %v", err)
	}
	defer os.RemoveAll(tmpDir)
	plugMgr := volume.VolumePluginMgr{}
	plugMgr.InitPlugins(ProbeVolumePlugins(), volumetest.NewFakeVolumeHost(tmpDir, nil, nil, "" /* rootContext */))

	plug, err := plugMgr.FindPluginByName("kubernetes.io/aws-ebs")
	if err != nil {
		t.Errorf("Can't find the plugin by name")
	}
	spec := &api.Volume{
		Name: "vol1",
		VolumeSource: api.VolumeSource{
			AWSElasticBlockStore: &api.AWSElasticBlockStoreVolumeSource{
				VolumeID: "pd",
				FSType:   "ext4",
			},
		},
	}
	fakeManager := &fakePDManager{}
	fakeMounter := &mount.FakeMounter{}
	mounter, err := plug.(*awsElasticBlockStorePlugin).newMounterInternal(volume.NewSpecFromVolume(spec), types.UID("poduid"), fakeManager, fakeMounter)
	if err != nil {
		t.Errorf("Failed to make a new Mounter: %v", err)
	}
	if mounter == nil {
		t.Errorf("Got a nil Mounter")
	}

	volPath := path.Join(tmpDir, "pods/poduid/volumes/kubernetes.io~aws-ebs/vol1")
	path := mounter.GetPath()
	if path != volPath {
		t.Errorf("Got unexpected path: %s", path)
	}

	if err := mounter.SetUp(nil); err != nil {
		t.Errorf("Expected success, got: %v", err)
	}
	if _, err := os.Stat(path); err != nil {
		if os.IsNotExist(err) {
			t.Errorf("SetUp() failed, volume path not created: %s", path)
		} else {
			t.Errorf("SetUp() failed: %v", err)
		}
	}
	if _, err := os.Stat(path); err != nil {
		if os.IsNotExist(err) {
			t.Errorf("SetUp() failed, volume path not created: %s", path)
		} else {
			t.Errorf("SetUp() failed: %v", err)
		}
	}

	fakeManager = &fakePDManager{}
	unmounter, err := plug.(*awsElasticBlockStorePlugin).newUnmounterInternal("vol1", types.UID("poduid"), fakeManager, fakeMounter)
	if err != nil {
		t.Errorf("Failed to make a new Unmounter: %v", err)
	}
	if unmounter == nil {
		t.Errorf("Got a nil Unmounter")
	}

	if err := unmounter.TearDown(); err != nil {
		t.Errorf("Expected success, got: %v", err)
	}
	if _, err := os.Stat(path); err == nil {
		t.Errorf("TearDown() failed, volume path still exists: %s", path)
	} else if !os.IsNotExist(err) {
		t.Errorf("SetUp() failed: %v", err)
	}

	// Test Provisioner
	cap := resource.MustParse("100Mi")
	options := volume.VolumeOptions{
		Capacity: cap,
		AccessModes: []api.PersistentVolumeAccessMode{
			api.ReadWriteOnce,
		},
		PersistentVolumeReclaimPolicy: api.PersistentVolumeReclaimDelete,
	}
	provisioner, err := plug.(*awsElasticBlockStorePlugin).newProvisionerInternal(options, &fakePDManager{})
	persistentSpec, err := provisioner.Provision()
	if err != nil {
		t.Errorf("Provision() failed: %v", err)
	}

	if persistentSpec.Spec.PersistentVolumeSource.AWSElasticBlockStore.VolumeID != "test-aws-volume-name" {
		t.Errorf("Provision() returned unexpected volume ID: %s", persistentSpec.Spec.PersistentVolumeSource.AWSElasticBlockStore.VolumeID)
	}
	cap = persistentSpec.Spec.Capacity[api.ResourceStorage]
	size := cap.Value()
	if size != 100*1024*1024*1024 {
		t.Errorf("Provision() returned unexpected volume size: %v", size)
	}

	if persistentSpec.Labels["fakepdmanager"] != "yes" {
		t.Errorf("Provision() returned unexpected labels: %v", persistentSpec.Labels)
	}

	// Test Deleter
	volSpec := &volume.Spec{
		PersistentVolume: persistentSpec,
	}
	deleter, err := plug.(*awsElasticBlockStorePlugin).newDeleterInternal(volSpec, &fakePDManager{})
	err = deleter.Delete()
	if err != nil {
		t.Errorf("Deleter() failed: %v", err)
	}
}

func TestPersistentClaimReadOnlyFlag(t *testing.T) {
	pv := &api.PersistentVolume{
		ObjectMeta: api.ObjectMeta{
			Name: "pvA",
		},
		Spec: api.PersistentVolumeSpec{
			PersistentVolumeSource: api.PersistentVolumeSource{
				AWSElasticBlockStore: &api.AWSElasticBlockStoreVolumeSource{},
			},
			ClaimRef: &api.ObjectReference{
				Name: "claimA",
			},
		},
	}

	claim := &api.PersistentVolumeClaim{
		ObjectMeta: api.ObjectMeta{
			Name:      "claimA",
			Namespace: "nsA",
		},
		Spec: api.PersistentVolumeClaimSpec{
			VolumeName: "pvA",
		},
		Status: api.PersistentVolumeClaimStatus{
			Phase: api.ClaimBound,
		},
	}

	clientset := fake.NewSimpleClientset(pv, claim)

	tmpDir, err := utiltesting.MkTmpdir("awsebsTest")
	if err != nil {
		t.Fatalf("can't make a temp dir: %v", err)
	}
	defer os.RemoveAll(tmpDir)
	plugMgr := volume.VolumePluginMgr{}
	plugMgr.InitPlugins(ProbeVolumePlugins(), volumetest.NewFakeVolumeHost(tmpDir, clientset, nil, "" /* rootContext */))
	plug, _ := plugMgr.FindPluginByName(awsElasticBlockStorePluginName)

	// readOnly bool is supplied by persistent-claim volume source when its mounter creates other volumes
	spec := volume.NewSpecFromPersistentVolume(pv, true)
	pod := &api.Pod{ObjectMeta: api.ObjectMeta{UID: types.UID("poduid")}}
	mounter, _ := plug.NewMounter(spec, pod, volume.VolumeOptions{})

	if !mounter.GetAttributes().ReadOnly {
		t.Errorf("Expected true for mounter.IsReadOnly")
	}
}

func TestMounterAndUnmounterTypeAssert(t *testing.T) {
	tmpDir, err := utiltesting.MkTmpdir("awsebsTest")
	if err != nil {
		t.Fatalf("can't make a temp dir: %v", err)
	}
	defer os.RemoveAll(tmpDir)
	plugMgr := volume.VolumePluginMgr{}
	plugMgr.InitPlugins(ProbeVolumePlugins(), volumetest.NewFakeVolumeHost(tmpDir, nil, nil, "" /* rootContext */))

	plug, err := plugMgr.FindPluginByName("kubernetes.io/aws-ebs")
	if err != nil {
		t.Errorf("Can't find the plugin by name")
	}
	spec := &api.Volume{
		Name: "vol1",
		VolumeSource: api.VolumeSource{
			AWSElasticBlockStore: &api.AWSElasticBlockStoreVolumeSource{
				VolumeID: "pd",
				FSType:   "ext4",
			},
		},
	}

	mounter, err := plug.(*awsElasticBlockStorePlugin).newMounterInternal(volume.NewSpecFromVolume(spec), types.UID("poduid"), &fakePDManager{}, &mount.FakeMounter{})
	if _, ok := mounter.(volume.Unmounter); ok {
		t.Errorf("Volume Mounter can be type-assert to Unmounter")
	}

	unmounter, err := plug.(*awsElasticBlockStorePlugin).newUnmounterInternal("vol1", types.UID("poduid"), &fakePDManager{}, &mount.FakeMounter{})
	if _, ok := unmounter.(volume.Mounter); ok {
		t.Errorf("Volume Unmounter can be type-assert to Mounter")
	}
}<|MERGE_RESOLUTION|>--- conflicted
+++ resolved
@@ -92,32 +92,7 @@
 
 // TODO(jonesdl) To fully test this, we could create a loopback device
 // and mount that instead.
-<<<<<<< HEAD
-func (fake *fakePDManager) AttachAndMountDisk(b *awsElasticBlockStoreBuilder, globalPDPath string) error {
-	globalPath := makeGlobalPDPath(b.plugin.host, b.volumeID)
-	err := os.MkdirAll(globalPath, 0750)
-	if err != nil {
-		return err
-	}
-	fake.attachCalled = true
-	// Simulate the global mount so that the fakeMounter returns the
-	// expected number of mounts for the attached disk.
-	b.mounter.Mount(globalPath, globalPath, b.fsType, nil)
-	return nil
-}
-
-func (fake *fakePDManager) DetachDisk(c *awsElasticBlockStoreCleaner) error {
-	globalPath := makeGlobalPDPath(c.plugin.host, c.volumeID)
-	err := os.RemoveAll(globalPath)
-	if err != nil {
-		return err
-	}
-	fake.detachCalled = true
-	return nil
-}
-
-=======
->>>>>>> 28313793
+    >>>>>>> tags/v1.3.0
 func (fake *fakePDManager) CreateVolume(c *awsElasticBlockStoreProvisioner) (volumeID string, volumeSizeGB int, labels map[string]string, err error) {
 	labels = make(map[string]string)
 	labels["fakepdmanager"] = "yes"
