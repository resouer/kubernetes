--- conflicted
+++ resolved
@@ -365,11 +365,8 @@
 		enableCustomMetrics:          enableCustomMetrics,
 		babysitDaemons:               babysitDaemons,
 		disableHyperInternalService:  disableHyperInternalService,
-<<<<<<< HEAD
-		volumeCleanChan:              make(chan bool, 1),
-=======
+		// volumeCleanChan:              make(chan bool, 1),
 		enableControllerAttachDetach: enableControllerAttachDetach,
->>>>>>> 83ca08ba
 	}
 
 	if klet.flannelExperimentalOverlay {
@@ -623,17 +620,15 @@
 	// pods on this node.
 	resyncInterval time.Duration
 
-<<<<<<< HEAD
-	podManager      kubepod.Manager
-	volumeCleanChan chan bool
-=======
+	// TODO(harry) removed in 1.3
+	// volumeCleanChan chan bool
+
 	// sourcesReady records the sources seen by the kubelet, it is thread-safe.
 	sourcesReady config.SourcesReady
 
 	// podManager is a facade that abstracts away the various sources of pods
 	// this Kubelet services.
 	podManager kubepod.Manager
->>>>>>> 83ca08ba
 
 	// Needed to observe and respond to situations that could impact node stability
 	evictionManager eviction.Manager
@@ -2113,72 +2108,70 @@
 	return nil
 }
 
-<<<<<<< HEAD
 // Compares the map of current volumes to the map of desired volumes.
 // If an active volume does not have a respective desired volume, clean it up.
 // This method is blocking:
 // 1) it talks to API server to find volumes bound to persistent volume claims
 // 2) it talks to cloud to detach volumes
-func (kl *Kubelet) cleanupOrphanedVolumes(pods []*api.Pod, runningPods []*kubecontainer.Pod) error {
-	select {
-	case kl.volumeCleanChan <- true:
-		glog.V(4).Infof("Begins to cleanupOrphanedVolumes")
-	default:
-		glog.V(4).Infof("Another cleanupOrphanedVolumes is already running")
-		return nil
-	}
-
-	defer func() {
-		<-kl.volumeCleanChan
-	}()
-
-	desiredVolumes := kl.getDesiredVolumes(pods)
-	currentVolumes := kl.getPodVolumesFromDisk()
-
-	runningSet := sets.String{}
-	for _, pod := range runningPods {
-		runningSet.Insert(string(pod.ID))
-	}
-
-	for name, cleanerTuple := range currentVolumes {
-		if _, ok := desiredVolumes[name]; !ok {
-			parts := strings.Split(name, "/")
-			if runningSet.Has(parts[0]) {
-				glog.Infof("volume %q, still has a container running %q, skipping teardown", name, parts[0])
-				continue
-			}
-			//TODO (jonesdl) We should somehow differentiate between volumes that are supposed
-			//to be deleted and volumes that are leftover after a crash.
-			glog.Warningf("Orphaned volume %q found, tearing down volume", name)
-			// TODO(yifan): Refactor this hacky string manipulation.
-			kl.volumeManager.DeleteVolumes(types.UID(parts[0]))
-			// Get path reference count
-			refs, err := mount.GetMountRefs(kl.mounter, cleanerTuple.Cleaner.GetPath())
-			if err != nil {
-				glog.Errorf("Could not get mount path references %v", err)
-				return fmt.Errorf("Could not get mount path references %v", err)
-			}
-			//TODO (jonesdl) This should not block other kubelet synchronization procedures
-			err = cleanerTuple.Cleaner.TearDown()
-			if err != nil {
-				glog.Errorf("Could not tear down volume %q: %v", name, err)
-			}
-
-			// volume is unmounted.  some volumes also require detachment from the node.
-			if cleanerTuple.Detacher != nil && len(refs) == 1 {
-				detacher := *cleanerTuple.Detacher
-				err = detacher.Detach()
-				if err != nil {
-					glog.Errorf("Could not detach volume %q: %v", name, err)
-				}
-			}
-		}
-	}
-	return nil
-}
-
-=======
->>>>>>> 83ca08ba
+// TODO(harry) This logic is removed, verify it.
+// func (kl *Kubelet) cleanupOrphanedVolumes(pods []*api.Pod, runningPods []*kubecontainer.Pod) error {
+// 	select {
+// 	case kl.volumeCleanChan <- true:
+// 		glog.V(4).Infof("Begins to cleanupOrphanedVolumes")
+// 	default:
+// 		glog.V(4).Infof("Another cleanupOrphanedVolumes is already running")
+// 		return nil
+// 	}
+
+// 	defer func() {
+// 		<-kl.volumeCleanChan
+// 	}()
+
+// 	desiredVolumes := kl.getDesiredVolumes(pods)
+// 	currentVolumes := kl.getPodVolumesFromDisk()
+
+// 	runningSet := sets.String{}
+// 	for _, pod := range runningPods {
+// 		runningSet.Insert(string(pod.ID))
+// 	}
+
+// 	for name, cleanerTuple := range currentVolumes {
+// 		if _, ok := desiredVolumes[name]; !ok {
+// 			parts := strings.Split(name, "/")
+// 			if runningSet.Has(parts[0]) {
+// 				glog.Infof("volume %q, still has a container running %q, skipping teardown", name, parts[0])
+// 				continue
+// 			}
+// 			//TODO (jonesdl) We should somehow differentiate between volumes that are supposed
+// 			//to be deleted and volumes that are leftover after a crash.
+// 			glog.Warningf("Orphaned volume %q found, tearing down volume", name)
+// 			// TODO(yifan): Refactor this hacky string manipulation.
+// 			kl.volumeManager.DeleteVolumes(types.UID(parts[0]))
+// 			// Get path reference count
+// 			refs, err := mount.GetMountRefs(kl.mounter, cleanerTuple.Cleaner.GetPath())
+// 			if err != nil {
+// 				glog.Errorf("Could not get mount path references %v", err)
+// 				return fmt.Errorf("Could not get mount path references %v", err)
+// 			}
+// 			//TODO (jonesdl) This should not block other kubelet synchronization procedures
+// 			err = cleanerTuple.Cleaner.TearDown()
+// 			if err != nil {
+// 				glog.Errorf("Could not tear down volume %q: %v", name, err)
+// 			}
+
+// 			// volume is unmounted.  some volumes also require detachment from the node.
+// 			if cleanerTuple.Detacher != nil && len(refs) == 1 {
+// 				detacher := *cleanerTuple.Detacher
+// 				err = detacher.Detach()
+// 				if err != nil {
+// 					glog.Errorf("Could not detach volume %q: %v", name, err)
+// 				}
+// 			}
+// 		}
+// 	}
+// 	return nil
+// }
+
 // pastActiveDeadline returns true if the pod has been active for more than
 // ActiveDeadlineSeconds.
 func (kl *Kubelet) pastActiveDeadline(pod *api.Pod) bool {
@@ -2381,15 +2374,14 @@
 	// Note that we pass all pods (including terminated pods) to the function,
 	// so that we don't remove volumes associated with terminated but not yet
 	// deleted pods.
-<<<<<<< HEAD
-	go kl.cleanupOrphanedVolumes(allPods, runningPods)
+
+	// TODO(harry) This logic is removed in 1.3, verify it.
+	// go kl.cleanupOrphanedVolumes(allPods, runningPods)
 
 	// Remove any orphaned pod directories.
 	// Note that we pass all pods (including terminated pods) to the function,
 	// so that we don't remove directories associated with terminated but not yet
 	// deleted pods.
-=======
->>>>>>> 83ca08ba
 	err = kl.cleanupOrphanedPodDirs(allPods, runningPods)
 	if err != nil {
 		glog.Errorf("Failed cleaning up orphaned pod directories: %v", err)
@@ -3977,85 +3969,7 @@
 	return kl.resyncInterval
 }
 
-<<<<<<< HEAD
-// GetContainerInfo returns stats (from Cadvisor) for a container.
-func (kl *Kubelet) GetContainerInfo(podFullName string, podUID types.UID, containerName string, req *cadvisorapi.ContainerInfoRequest) (*cadvisorapi.ContainerInfo, error) {
-	cadvisorID := podFullName
-	podUID = kl.podManager.TranslatePodUID(podUID)
-	pods, err := kl.runtimeCache.GetPods()
-	if err != nil {
-		return nil, err
-	}
-	pod := kubecontainer.Pods(pods).FindPod(podFullName, podUID)
-
-	// Get container stats
-	if len(containerName) > 0 {
-		container := pod.FindContainerByName(containerName)
-		if container == nil {
-			return nil, kubecontainer.ErrContainerNotFound
-		}
-
-		cadvisorID = container.ID.ID
-	}
-
-	var ci cadvisorapi.ContainerInfo
-	switch kl.containerRuntime.Type() {
-	case "docker":
-		ci, err = kl.cadvisor.DockerContainer(cadvisorID, req)
-	default:
-		err = fmt.Errorf("Container runtime %v not supported", kl.containerRuntime.Type())
-	}
-
-	if err != nil {
-		return nil, err
-	}
-
-	return &ci, nil
-}
-
-// GetContainerInfoV2 returns stats (from Cadvisor) for containers.
-func (kl *Kubelet) GetContainerInfoV2(name string, options cadvisorapiv2.RequestOptions) (map[string]cadvisorapiv2.ContainerInfo, error) {
-	return kl.cadvisor.ContainerInfoV2(name, options)
-}
-
-func (kl *Kubelet) DockerImagesFsInfo() (cadvisorapiv2.FsInfo, error) {
-	return kl.cadvisor.DockerImagesFsInfo()
-}
-
-func (kl *Kubelet) RootFsInfo() (cadvisorapiv2.FsInfo, error) {
-	return kl.cadvisor.RootFsInfo()
-}
-
-// Returns stats (from Cadvisor) for a non-Kubernetes container.
-func (kl *Kubelet) GetRawContainerInfo(containerName string, req *cadvisorapi.ContainerInfoRequest, subcontainers bool) (map[string]*cadvisorapi.ContainerInfo, error) {
-	if subcontainers {
-		return kl.cadvisor.SubcontainerInfo(containerName, req)
-	} else {
-		containerInfo, err := kl.cadvisor.ContainerInfo(containerName, req)
-		if err != nil {
-			return nil, err
-		}
-		return map[string]*cadvisorapi.ContainerInfo{
-			containerInfo.Name: containerInfo,
-		}, nil
-	}
-}
-
-// GetCachedMachineInfo assumes that the machine info can't change without a reboot
-func (kl *Kubelet) GetCachedMachineInfo() (*cadvisorapi.MachineInfo, error) {
-	if kl.machineInfo == nil {
-		info, err := kl.cadvisor.MachineInfo()
-		if err != nil {
-			return nil, err
-		}
-		kl.machineInfo = info
-	}
-	return kl.machineInfo, nil
-}
-
-=======
 // ListenAndServe runs the kubelet HTTP server.
->>>>>>> 83ca08ba
 func (kl *Kubelet) ListenAndServe(address net.IP, port uint, tlsOptions *server.TLSOptions, auth server.AuthInterface, enableDebuggingHandlers bool) {
 	server.ListenAndServeKubeletServer(kl, kl.resourceAnalyzer, address, port, tlsOptions, auth, enableDebuggingHandlers, kl.containerRuntime)
 }
