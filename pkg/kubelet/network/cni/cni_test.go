--- conflicted
+++ resolved
@@ -195,12 +195,8 @@
 		t.Fatalf("Failed to select the desired plugin: %v", err)
 	}
 
-<<<<<<< HEAD
-	err = plug.SetUpPod("podNamespace", "podName", "test_infra_container", "docker")
-=======
 	// Set up the pod
-	err = plug.SetUpPod("podNamespace", "podName", containerID)
->>>>>>> 28313793
+	err = plug.SetUpPod("podNamespace", "podName", containerID, "docker")
 	if err != nil {
 		t.Errorf("Expected nil: %v", err)
 	}
@@ -215,9 +211,6 @@
 	if string(output) != expectedOutput {
 		t.Errorf("Mismatch in expected output for setup hook. Expected '%s', got '%s'", expectedOutput, string(output))
 	}
-<<<<<<< HEAD
-	err = plug.TearDownPod("podNamespace", "podName", "test_infra_container", "docker")
-=======
 
 	// Get its IP address
 	status, err := plug.GetPodNetworkStatus("podNamespace", "podName", containerID)
@@ -229,8 +222,7 @@
 	}
 
 	// Tear it down
-	err = plug.TearDownPod("podNamespace", "podName", containerID)
->>>>>>> 28313793
+	err = plug.TearDownPod("podNamespace", "podName", containerID, "docker")
 	if err != nil {
 		t.Errorf("Expected nil: %v", err)
 	}
