/*
Copyright 2015 The Kubernetes Authors All rights reserved.

Licensed under the Apache License, Version 2.0 (the "License");
you may not use this file except in compliance with the License.
You may obtain a copy of the License at

    http://www.apache.org/licenses/LICENSE-2.0

Unless required by applicable law or agreed to in writing, software
distributed under the License is distributed on an "AS IS" BASIS,
WITHOUT WARRANTIES OR CONDITIONS OF ANY KIND, either express or implied.
See the License for the specific language governing permissions and
limitations under the License.
*/

package hyper

import (
	"bytes"
	"encoding/base64"
	"encoding/json"
	"fmt"
	"io"
	"io/ioutil"
	"os"
	"os/exec"
	"path"
	"path/filepath"
	"sort"
	"strconv"
	"strings"
	"syscall"
	"time"

	"github.com/golang/glog"
	"k8s.io/kubernetes/pkg/api"
	"k8s.io/kubernetes/pkg/api/unversioned"
	clientset "k8s.io/kubernetes/pkg/client/clientset_generated/internalclientset"
	"k8s.io/kubernetes/pkg/client/record"
	"k8s.io/kubernetes/pkg/credentialprovider"
	kubecontainer "k8s.io/kubernetes/pkg/kubelet/container"
	grpctypes "k8s.io/kubernetes/pkg/kubelet/hyper/types"
	"k8s.io/kubernetes/pkg/kubelet/lifecycle"
	"k8s.io/kubernetes/pkg/kubelet/network"
	proberesults "k8s.io/kubernetes/pkg/kubelet/prober/results"
	kubetypes "k8s.io/kubernetes/pkg/kubelet/types"
	"k8s.io/kubernetes/pkg/types"
	"k8s.io/kubernetes/pkg/util"
	utilexec "k8s.io/kubernetes/pkg/util/exec"
	"k8s.io/kubernetes/pkg/util/flowcontrol"
	utilruntime "k8s.io/kubernetes/pkg/util/runtime"
)

const (
	hyperMinimumVersion = "0.6.0"

	typeHyper                   = "hyper"
	hyperContainerNamePrefix    = "kube"
	hyperDefaultContainerCPU    = 1
	hyperDefaultContainerMem    = 128
	hyperHostnameMaxLen         = 63
	hyperPodHostNameLabel       = "cloud.sh.hyper.pod.hostname"
	hyperPodSpecDir             = "/var/lib/kubelet/hyper"
	hyperLogsDir                = "/var/run/hyper/Pods"
	minimumGracePeriodInSeconds = 2

	// port-mapping related labels
	whitelistInternalNetsNum   = "cloud.sh.hyper.internalNets"
	whitelistInternalNeti      = "cloud.sh.hyper.internalNets.%d"
	whitelistExternalNetsNum   = "cloud.sh.hyper.externalNets"
	whitelistExternalNeti      = "cloud.sh.hyper.externalNets.%d"
	portmappingsNum            = "cloud.sh.hyper.portmappings"
	portmappingsOwneri         = "cloud.sh.hyper.portmappings.%d.owner"
	portmappingsContainerPorti = "cloud.sh.hyper.portmappings.%d.container"
	portmappingsHostPorti      = "cloud.sh.hyper.portmappings.%d.host"
)

// runtime implements the container runtime for hyper
type runtime struct {
	dockerKeyring       credentialprovider.DockerKeyring
	containerLogsDir    string
	containerRefManager *kubecontainer.RefManager
	runtimeHelper       kubecontainer.RuntimeHelper
	recorder            record.EventRecorder
	livenessManager     proberesults.Manager
	networkPlugin       network.NetworkPlugin
	hyperClient         *HyperClient
	kubeClient          clientset.Interface
	imagePuller         kubecontainer.ImagePuller
	os                  kubecontainer.OSInterface
	version             kubecontainer.Version

	// Disable the internal haproxy service in Hyper pods
	disableHyperInternalService bool

	// Runner of lifecycle events.
	runner kubecontainer.HandlerRunner
}

var _ kubecontainer.Runtime = &runtime{}

// New creates the hyper container runtime which implements the container runtime interface.
func New(runtimeHelper kubecontainer.RuntimeHelper,
	recorder record.EventRecorder,
	networkPlugin network.NetworkPlugin,
	containerRefManager *kubecontainer.RefManager,
	livenessManager proberesults.Manager,
	kubeClient clientset.Interface,
	imageBackOff *flowcontrol.Backoff,
	serializeImagePulls bool,
	httpClient kubetypes.HttpGetter,
	disableHyperInternalService bool,
	containerLogsDir string,
	os kubecontainer.OSInterface,
) (kubecontainer.Runtime, error) {
<<<<<<< HEAD
=======
	hyperClient, err := NewHyperClient()
	if err != nil {
		return nil, err
	}

>>>>>>> 83ca08ba
	hyper := &runtime{
		dockerKeyring:               credentialprovider.NewDockerKeyring(),
		containerLogsDir:            containerLogsDir,
		containerRefManager:         containerRefManager,
		runtimeHelper:               runtimeHelper,
		livenessManager:             livenessManager,
		os:                          os,
		recorder:                    recorder,
		networkPlugin:               networkPlugin,
		hyperClient:                 hyperClient,
		kubeClient:                  kubeClient,
		disableHyperInternalService: disableHyperInternalService,
	}

	if serializeImagePulls {
		hyper.imagePuller = kubecontainer.NewSerializedImagePuller(recorder, hyper, imageBackOff)
	} else {
		hyper.imagePuller = kubecontainer.NewImagePuller(recorder, hyper, imageBackOff)
	}

	version, err := hyper.hyperClient.Version()
	if err != nil {
		return nil, fmt.Errorf("cannot get hyper version: %v", err)
	}

	hyperVersion, err := parseVersion(version)
	if err != nil {
		return nil, fmt.Errorf("cannot get hyper version: %v", err)
	}

	hyper.version = hyperVersion

	hyper.runner = lifecycle.NewHandlerRunner(httpClient, hyper, hyper)

	return hyper, nil
}

// Version invokes 'hyper version' to get the version information of the hyper
// runtime on the machine.
// The return values are an int array containers the version number.
func (r *runtime) Version() (kubecontainer.Version, error) {
	return r.version, nil
}

// Type returns the name of the container runtime
func (r *runtime) Type() string {
	return "hyper"
}

func (r *runtime) GetPodContainerID(pod *kubecontainer.Pod) (kubecontainer.ContainerID, error) {
	return kubecontainer.ContainerID{ID: string(pod.ID)}, nil
}

func (r *runtime) Status() error {
	version, err := r.hyperClient.Version()
	if err != nil {
		return fmt.Errorf("cannot get hyper version: %v", err)
	}

	hyperVersion, err := parseVersion(version)
	if err != nil {
		return fmt.Errorf("cannot get hyper version: %v", err)
	}

	// Verify the hyper version.
	result, err := hyperVersion.Compare(hyperMinimumVersion)
	if err != nil {
		return fmt.Errorf("failed to compare current hyper version %v with minimum support version %q - %v", version, hyperMinimumVersion, err)
	}
	if result < 0 {
		return fmt.Errorf("Hyper container runtime version is older than %s", hyperMinimumVersion)
	}
	return nil
}

func (r *runtime) ImageStats() (*kubecontainer.ImageStats, error) {
	// TODO(harryz) this requires to calculate real disk usage based on images history api. Fake it to 1GB for now.
	return &kubecontainer.ImageStats{TotalStorageBytes: 1024 * 1024 * 1024}, nil
}

func parseTimeString(str string) (time.Time, error) {
	t := time.Date(0, 0, 0, 0, 0, 0, 0, time.Local)
	if str == "" {
		return t, nil
	}

	layout := "2006-01-02T15:04:05Z"
	t, err := time.Parse(layout, str)
	if err != nil {
		return t, err
	}

	return t, nil
}

func (r *runtime) getContainerStatus(container *grpctypes.ContainerStatus, image, imageID, startTime string, podLabels map[string]string) *kubecontainer.ContainerStatus {
	status := &kubecontainer.ContainerStatus{}

	_, _, _, containerName, restartCount, _, err := r.parseHyperContainerFullName(container.Name)
	if err != nil {
		return status
	}

	status.Name = containerName
	status.ID = kubecontainer.ContainerID{
		Type: typeHyper,
		ID:   container.ContainerID,
	}
	status.Image = image
	status.ImageID = imageID
	status.RestartCount = restartCount

	switch container.Phase {
	case StatusRunning:
		runningStartedAt, err := parseTimeString(container.Running.StartedAt)
		if err != nil {
			glog.Errorf("Hyper: can't parse runningStartedAt %s", container.Running.StartedAt)
			return status
		}

		// TDOO(harryz) no CreatedAt?
		status.State = kubecontainer.ContainerStateRunning
		status.StartedAt = runningStartedAt
	case StatusFailed, StatusSuccess:
		// TODO: ensure container.Terminated.StartedAt
		if container.Terminated.StartedAt == "" {
			status.StartedAt = time.Now().Add(-2 * time.Second)
		} else {
			terminatedStartedAt, err := parseTimeString(container.Terminated.StartedAt)
			if err != nil {
				glog.Errorf("Hyper: can't parse terminatedStartedAt %s", container.Terminated.StartedAt)
				return status
			}
			status.StartedAt = terminatedStartedAt
		}

		// TODO: ensure container.Terminated.FinishedAt
		if container.Terminated.FinishedAt == "" {
			status.FinishedAt = time.Now()
		} else {
			terminatedFinishedAt, err := parseTimeString(container.Terminated.FinishedAt)
			if err != nil {
				glog.Errorf("Hyper: can't parse terminatedFinishedAt %s", container.Terminated.FinishedAt)
				return status
			}

			status.FinishedAt = terminatedFinishedAt
		}

		var message string
		path := podLabels[containerName]
		if data, err := ioutil.ReadFile(path); err != nil {
			message = fmt.Sprintf("Error on reading termination-log %s: %v", path, err)
		} else {
			message = string(data)
		}

		status.Message = message
		status.State = kubecontainer.ContainerStateExited
		status.Reason = container.Terminated.Reason
		status.ExitCode = int(container.Terminated.ExitCode)
	default:
		if startTime == "" {
			status.StartedAt = time.Now().Add(-2 * time.Second)
		} else {
			startedAt, err := parseTimeString(startTime)
			if err != nil {
				glog.Errorf("Hyper: can't parse startTime %s", container.Terminated.StartedAt)
				return status
			}

			status.StartedAt = startedAt
		}

		status.FinishedAt = time.Now()
		status.State = kubecontainer.ContainerStateExited
		status.Reason = container.Waiting.Reason
		status.ExitCode = 0
	}

	return status
}

func (r *runtime) buildHyperContainerFullName(uid, podName, namespace, containerName string, restartCount int, container api.Container) string {
	return fmt.Sprintf("%s_%s_%s_%s_%s_%d_%s",
		hyperContainerNamePrefix,
		uid,
		podName,
		namespace,
		containerName,
		restartCount,
		strconv.FormatUint(kubecontainer.HashContainer(&container), 16))
}

func (r *runtime) parseHyperContainerFullName(containerName string) (string, string, string, string, int, string, error) {
	parts := strings.Split(containerName, "_")
	if len(parts) != 7 {
		return "", "", "", "", 0, "", fmt.Errorf("failed to parse the container full name %q", containerName)
	}

	restartCount, err := strconv.Atoi(parts[5])
	if err != nil {
		return "", "", "", "", 0, "", fmt.Errorf("failed to parse the container full name %q", containerName)
	}
	return parts[1], parts[2], parts[3], parts[4], restartCount, parts[6], nil
}

// GetPods returns a list containers group by pods. The boolean parameter
// specifies whether the runtime returns all containers including those already
// exited and dead containers (used for garbage collection).
func (r *runtime) GetPods(all bool) ([]*kubecontainer.Pod, error) {
	podInfos, err := r.hyperClient.ListPods()
	if err != nil {
		return nil, err
	}

	var kubepods []*kubecontainer.Pod
	for _, podInfo := range podInfos {
		var pod kubecontainer.Pod
		var containers []*kubecontainer.Container

		glog.V(3).Infof("Hyper: GetPods got pod %s with status: %s", podInfo.PodName, podInfo.Status)

		if !all && podInfo.Status != StatusRunning {
			continue
		}

		podID := podInfo.PodInfo.Spec.Labels[KEY_API_POD_UID]
		podName, podNamespace, err := kubecontainer.ParsePodFullName(podInfo.PodName)
		if err != nil {
			glog.V(5).Infof("Hyper: pod %s is not managed by kubelet", podInfo.PodName)
			continue
		}

		pod.ID = types.UID(podID)
		pod.Name = podName
		pod.Namespace = podNamespace

		for _, cinfo := range podInfo.PodInfo.Spec.Containers {
			var container kubecontainer.Container
			container.ID = kubecontainer.ContainerID{Type: typeHyper, ID: cinfo.ContainerID}
			container.Image = cinfo.Image

			for _, cstatus := range podInfo.PodInfo.Status.ContainerStatus {
				if cstatus.ContainerID == cinfo.ContainerID {
					switch cstatus.Phase {
					case StatusRunning:
						container.State = kubecontainer.ContainerStateRunning
					default:
						container.State = kubecontainer.ContainerStateExited
					}

					// harryz: container.Created is moved to ContainerStatus
					// createAt, err := parseTimeString(cstatus.Running.StartedAt)
					// if err == nil {
					// 	container.Created = createAt.Unix()
					// }
				}
			}

			_, _, _, containerName, _, containerHash, err := r.parseHyperContainerFullName(cinfo.Name)
			if err != nil {
				glog.V(5).Infof("Hyper: container %s is not managed by kubelet", cinfo.Name)
				continue
			}
			container.Name = containerName

			hash, err := strconv.ParseUint(containerHash, 16, 64)
			if err == nil {
				container.Hash = hash
			}

			containers = append(containers, &container)
		}
		pod.Containers = containers

		kubepods = append(kubepods, &pod)
	}

	return kubepods, nil
}

func (r *runtime) buildHyperPodServices(pod *api.Pod) []grpctypes.UserService {
	items, err := r.kubeClient.Core().Services(pod.Namespace).List(api.ListOptions{})
	if err != nil {
		glog.Warningf("Get services failed: %v", err)
		return nil
	}

	var services []grpctypes.UserService
	for _, svc := range items.Items {
		hyperService := grpctypes.UserService{
			ServiceIP: svc.Spec.ClusterIP,
		}
		endpoints, _ := r.kubeClient.Core().Endpoints(pod.Namespace).Get(svc.Name)
		for _, svcPort := range svc.Spec.Ports {
			hyperService.ServicePort = svcPort.Port
			for _, ep := range endpoints.Subsets {
				for _, epPort := range ep.Ports {
					if svcPort.Name == "" || svcPort.Name == epPort.Name {
						for _, eh := range ep.Addresses {
							hyperService.Hosts = append(hyperService.Hosts, &grpctypes.UserServiceBackend{
								HostIP:   eh.IP,
								HostPort: epPort.Port,
							})
						}
					}
				}
			}
			services = append(services, hyperService)
		}
	}

	return services
}

func (r *runtime) getPodHostname(pod *api.Pod) string {
	podHostname := pod.Name
	if hn, ok := pod.Labels[hyperPodHostNameLabel]; ok {
		podHostname = hn
	}

	// Cap hostname at 63 chars (specification is 64bytes which is 63 chars and the null terminating char).
	if len(podHostname) > hyperHostnameMaxLen {
		podHostname = podHostname[:hyperHostnameMaxLen]
	}

	return podHostname
}

type localPortMapping struct {
	// Protocol of the port mapping.
	Protocol string
	// The port number within the container.
	ContainerPort int
	// The port number on the host.
	HostPort int
	Owner    string
}

type portMappingFromLabel struct {
	internalNets []string
	externalNets []string
	portmappings []localPortMapping
}

func (r *runtime) parsePortMappings(labels map[string]string) *portMappingFromLabel {
	glog.V(3).Infof("Parsing pod labels for port mappings: %q", labels)
	internalNetsCount := 0
	externalNetsCount := 0
	portMappingsCount := 0
	result := &portMappingFromLabel{
		internalNets: make([]string, 0),
		externalNets: make([]string, 0),
		portmappings: make([]localPortMapping, 0),
	}

	if v, ok := labels[whitelistInternalNetsNum]; ok {
		if count, err := strconv.Atoi(v); err == nil {
			internalNetsCount = count
		}
	}
	if v, ok := labels[whitelistExternalNetsNum]; ok {
		if count, err := strconv.Atoi(v); err == nil {
			externalNetsCount = count
		}
	}
	if v, ok := labels[portmappingsNum]; ok {
		if count, err := strconv.Atoi(v); err == nil {
			portMappingsCount = count
		}
	}

	glog.Infof("Got portmappings internalNetsCount: %d, externalNetsCount:%d whiteNets count: %d",
		internalNetsCount, externalNetsCount, internalNetsCount)

	for i := 0; i < internalNetsCount; i++ {
		whiteCIDRKey := fmt.Sprintf(whitelistInternalNeti, i)
		whiteCIDR, ok := labels[whiteCIDRKey]
		if !ok {
			glog.Errorf("Can not find label key %s", whiteCIDRKey)
			return nil
		}
		cidr := strings.Replace(whiteCIDR, "_", "/", -1)
		result.internalNets = append(result.internalNets, cidr)
	}

	for i := 0; i < externalNetsCount; i++ {
		whiteCIDRKey := fmt.Sprintf(whitelistExternalNeti, i)
		whiteCIDR, ok := labels[whiteCIDRKey]
		if !ok {
			glog.Errorf("Can not find label key %s", whiteCIDRKey)
			return nil
		}
		cidr := strings.Replace(whiteCIDR, "_", "/", -1)
		result.externalNets = append(result.externalNets, cidr)
	}

	for i := 0; i < portMappingsCount; i++ {
		owner := ""
		protocol := "tcp"
		containerPort := -1
		hostports := make([]int, 0)

		ownerKey := fmt.Sprintf(portmappingsOwneri, i)
		if v, ok := labels[ownerKey]; ok {
			owner = v
		}
		if owner == "" {
			glog.Errorf("Can not find label key: %s", ownerKey)
			return nil
		}

		containerPortKey := fmt.Sprintf(portmappingsContainerPorti, i)
		if v, ok := labels[containerPortKey]; ok {
			parts := strings.Split(v, "_")
			glog.V(3).Infof("Got container port %v", parts)
			if len(parts) != 2 {
				glog.Errorf("Container port %s is not in format 'port_protocol'", v)
				return nil
			}
			protocol = parts[1]
			if port, err := strconv.Atoi(parts[0]); err == nil {
				containerPort = port
			}
		}
		if containerPort == -1 {
			glog.Errorf("Can not find label key: %s", containerPortKey)
			return nil
		}

		hostPortKey := fmt.Sprintf(portmappingsHostPorti, i)
		if value, ok := labels[hostPortKey]; ok {
			parts := strings.Split(value, "_")
			for _, v := range parts {
				if strings.Contains(v, "-") {
					parts := strings.Split(v, "-")
					if len(parts) != 2 {
						return nil
					}
					start, err := strconv.Atoi(parts[0])
					if err != nil {
						return nil
					}
					end, err := strconv.Atoi(parts[1])
					if err != nil {
						return nil
					}
					for i := start; i <= end; i++ {
						hostports = append(hostports, i)
					}
				} else {
					hostPort := -1
					if port, err := strconv.Atoi(v); err == nil {
						hostPort = port
					}
					if hostPort == -1 {
						return nil
					}
					hostports = append(hostports, hostPort)
				}
			}
		}

		if len(hostports) == 0 {
			return nil
		}

		for _, hp := range hostports {
			result.portmappings = append(result.portmappings, localPortMapping{
				Owner:         owner,
				ContainerPort: containerPort,
				HostPort:      hp,
				Protocol:      protocol,
			})
		}
	}

	glog.V(3).Infof("Got port mappings from labels: %v", result)
	return result
}

func (r *runtime) buildHyperPod(pod *api.Pod, restartCount int, pullSecrets []api.Secret) ([]byte, error) {
	// check and pull image
	for _, c := range pod.Spec.Containers {
		if err, _ := r.imagePuller.PullImage(pod, &c, pullSecrets); err != nil {
			return nil, err
		}
	}

	// build hyper volume spec
	specMap := make(map[string]interface{})

	// process rbd volume globally
	volumeMap, ok := r.runtimeHelper.ListVolumesForPod(pod.UID)
	if !ok {
		return nil, fmt.Errorf("cannot get the volumes for pod %q", kubecontainer.GetPodFullName(pod))
	}
	volumes := make([]map[string]interface{}, 0, 1)
	for name, mounter := range volumeMap {
		glog.V(4).Infof("Hyper: volume %s, path %s, meta %s", name, mounter.GetPath(), mounter.GetMetaData())
		v := make(map[string]interface{})
		v[KEY_NAME] = name

		// Process rbd volume
		metadata := mounter.GetMetaData()
		if metadata != nil && metadata["volume_type"].(string) == "rbd" {
			v[KEY_VOLUME_DRIVE] = metadata["volume_type"]
			v["source"] = "rbd:" + metadata["name"].(string)
			monitors := make([]string, 0, 1)
			for _, host := range metadata["hosts"].([]interface{}) {
				for _, port := range metadata["ports"].([]interface{}) {
					monitors = append(monitors, fmt.Sprintf("%s:%s", host.(string), port.(string)))
				}
			}
			v["option"] = map[string]interface{}{
				"user":     metadata["auth_username"],
				"keyring":  metadata["keyring"],
				"monitors": monitors,
			}
		} else {
			glog.V(4).Infof("Hyper: volume %s %s", name, mounter.GetPath())

			v[KEY_VOLUME_DRIVE] = VOLUME_TYPE_VFS
			v[KEY_VOLUME_SOURCE] = mounter.GetPath()
		}

		volumes = append(volumes, v)
	}

	glog.V(4).Infof("Hyper volumes: %v", volumes)

	if !r.disableHyperInternalService {
		services := r.buildHyperPodServices(pod)
		if services == nil {
			// services can't be null for kubernetes, so fake one if it is null
			services = []grpctypes.UserService{
				{
					ServiceIP:   "127.0.0.2",
					ServicePort: 65534,
				},
			}
		}
		specMap["services"] = services
	}

	// build hyper containers spec
	var containers []map[string]interface{}
	var k8sHostNeeded = true
	dnsServers := make(map[string]string)
<<<<<<< HEAD
	portMappings := r.parsePortMappings(pod.Labels)
=======
	terminationMsgLabels := make(map[string]string)
>>>>>>> 83ca08ba
	for _, container := range pod.Spec.Containers {
		c := make(map[string]interface{})
		c[KEY_NAME] = r.buildHyperContainerFullName(
			string(pod.UID),
			string(pod.Name),
			string(pod.Namespace),
			container.Name,
			restartCount,
			container)
		c[KEY_IMAGE] = container.Image
		c[KEY_TTY] = container.TTY

		if container.WorkingDir != "" {
			c[KEY_WORKDIR] = container.WorkingDir
		}

		opts, err := r.runtimeHelper.GenerateRunContainerOptions(pod, &container, "")
		if err != nil {
			return nil, err
		}

		command, args := kubecontainer.ExpandContainerCommandAndArgs(&container, opts.Envs)
		if len(command) > 0 {
			c[KEY_ENTRYPOINT] = command
		}
		if len(args) > 0 {
			c[KEY_COMMAND] = args
		}

		// dns
		for _, dns := range opts.DNS {
			dnsServers[dns] = dns
		}

		// envs
		envs := make([]map[string]string, 0, 1)
		for _, e := range opts.Envs {
			envs = append(envs, map[string]string{
				"env":   e.Name,
				"value": e.Value,
			})
		}
		c[KEY_ENVS] = envs

		// port-mappings
		var ports []map[string]interface{}
		if portMappings != nil {
			for _, v := range portMappings.portmappings {
				if strings.HasPrefix(container.Name, v.Owner) {
					p := make(map[string]interface{})
					p[KEY_CONTAINER_PORT] = v.ContainerPort
					p[KEY_HOST_PORT] = v.HostPort
					p[KEY_PROTOCOL] = v.Protocol
					ports = append(ports, p)
				}
			}
		} else {
			for _, mapping := range opts.PortMappings {
				p := make(map[string]interface{})
				p[KEY_CONTAINER_PORT] = mapping.ContainerPort
				if mapping.HostPort != 0 {
					p[KEY_HOST_PORT] = mapping.HostPort
				}
				p[KEY_PROTOCOL] = mapping.Protocol
				ports = append(ports, p)
			}
		}

		c[KEY_PORTS] = ports

		// NOTE: PodContainerDir is from TerminationMessagePath, TerminationMessagePath  is default to /dev/termination-log
		if opts.PodContainerDir != "" && container.TerminationMessagePath != "" {
			// In docker runtime, the container log path contains the container ID.
			// However, for hyper runtime, we cannot get the container ID before the
			// the container is launched, so here we generate a random uuid to enable
			// us to map a container's termination message path to an unique log file
			// on the disk.
			randomUID := util.NewUUID()
			containerLogPath := path.Join(opts.PodContainerDir, string(randomUID))
			fs, err := os.Create(containerLogPath)
			if err != nil {
				return nil, err
			}

			if err := fs.Close(); err != nil {
				return nil, err
			}
			mnt := &kubecontainer.Mount{
				// Use a random name for the termination message mount, so that
				// when a container restarts, it will not overwrite the old termination
				// message.
				Name:          fmt.Sprintf("termination-message-%s", randomUID),
				ContainerPath: container.TerminationMessagePath,
				HostPath:      containerLogPath,
				ReadOnly:      false,
			}
			opts.Mounts = append(opts.Mounts, *mnt)

			// set termination msg labels with host path
			terminationMsgLabels[container.Name] = mnt.HostPath
		}

		// volumes
		if len(opts.Mounts) > 0 {
			var containerVolumes []map[string]interface{}
			for _, volume := range opts.Mounts {
				v := make(map[string]interface{})
				v[KEY_MOUNTPATH] = volume.ContainerPath
				v[KEY_VOLUME] = volume.Name
				v[KEY_READONLY] = volume.ReadOnly
				containerVolumes = append(containerVolumes, v)

				if k8sHostNeeded {
					// Setup global hosts volume
					if volume.Name == "k8s-managed-etc-hosts" {
						k8sHostNeeded = false
						volumes = append(volumes, map[string]interface{}{
							KEY_NAME:          volume.Name,
							KEY_VOLUME_DRIVE:  VOLUME_TYPE_VFS,
							KEY_VOLUME_SOURCE: volume.HostPath,
						})
					}

					// Setup global termination msg volume
					if strings.HasPrefix(volume.Name, "termination-message") {
						k8sHostNeeded = false

						volumes = append(volumes, map[string]interface{}{
							KEY_NAME:          volume.Name,
							KEY_VOLUME_DRIVE:  VOLUME_TYPE_VFS,
							KEY_VOLUME_SOURCE: volume.HostPath,
						})
					}
				}
			}
			c[KEY_VOLUMES] = containerVolumes
		}

		containers = append(containers, c)
	}
	specMap[KEY_CONTAINERS] = containers
	specMap[KEY_VOLUMES] = volumes
	if portMappings != nil {
		portMappingWhiteList := make(map[string]interface{})
		if len(portMappings.externalNets) > 0 {
			portMappingWhiteList["externalNetworks"] = portMappings.externalNets
		}
		if len(portMappings.internalNets) > 0 {
			portMappingWhiteList["internalNetworks"] = portMappings.internalNets
		}
		specMap[KEY_WHITE_NETS] = portMappingWhiteList
	}

	// dns
	if len(dnsServers) > 0 {
		dns := []string{}
		for d := range dnsServers {
			dns = append(dns, d)
		}
		specMap[KEY_DNS] = dns
	}

	// build hyper pod resources spec
	var podCPULimit, podMemLimit int64
	var labels map[string]string
	podResource := make(map[string]int64)
	for _, container := range pod.Spec.Containers {
		resource := container.Resources.Limits
		var containerCPULimit, containerMemLimit int64
		for name, limit := range resource {
			switch name {
			case api.ResourceCPU:
				containerCPULimit = limit.MilliValue()
			case api.ResourceMemory:
				containerMemLimit = limit.MilliValue()
			}
		}
		if containerCPULimit == 0 {
			containerCPULimit = hyperDefaultContainerCPU
		}
		if containerMemLimit == 0 {
			containerMemLimit = hyperDefaultContainerMem * 1024 * 1024 * 1000
		}
		podCPULimit += containerCPULimit
		podMemLimit += containerMemLimit

		// generate heapster needed labels
		// TODO: keep these labels up to date if the pod changes
		labels = newLabels(&container, pod, restartCount, false)
	}

	podResource[KEY_VCPU] = (podCPULimit + 999) / 1000
	podResource[KEY_MEMORY] = ((podMemLimit) / 1000 / 1024) / 1024
	specMap[KEY_RESOURCE] = podResource
	glog.V(5).Infof("Hyper: pod limit vcpu=%v mem=%vMiB", podResource[KEY_VCPU], podResource[KEY_MEMORY])

	// Setup labels
	podLabels := map[string]string{KEY_API_POD_UID: string(pod.UID)}
	for k, v := range pod.Labels {
		podLabels[k] = v
	}
	// append heapster needed labels
	// NOTE(harryz): this only works for one pod one container model for now.
	for k, v := range labels {
		podLabels[k] = v
	}

<<<<<<< HEAD
=======
	// append termination message label
	for k, v := range terminationMsgLabels {
		podLabels[k] = v
	}

>>>>>>> 83ca08ba
	specMap[KEY_LABELS] = podLabels

	// other params required
	specMap[KEY_ID] = kubecontainer.BuildPodFullName(pod.Name, pod.Namespace)
	specMap[KEY_HOSTNAME] = r.getPodHostname(pod)

	podData, err := json.Marshal(specMap)
	if err != nil {
		return nil, err
	}

	return podData, nil
}

func (r *runtime) savePodSpec(spec, podFullName string) error {
	// ensure hyperPodSpecDir is created
	_, err := os.Stat(hyperPodSpecDir)
	if err != nil && os.IsNotExist(err) {
		e := os.MkdirAll(hyperPodSpecDir, 0755)
		if e != nil {
			return e
		}
	}

	// save spec to file
	specFileName := path.Join(hyperPodSpecDir, podFullName)
	err = ioutil.WriteFile(specFileName, []byte(spec), 0664)
	if err != nil {
		return err
	}

	return nil
}

func (r *runtime) getPodSpec(podFullName string) (string, error) {
	specFileName := path.Join(hyperPodSpecDir, podFullName)
	_, err := os.Stat(specFileName)
	if err != nil {
		return "", err
	}

	spec, err := ioutil.ReadFile(specFileName)
	if err != nil {
		return "", err
	}

	return string(spec), nil
}

func (r *runtime) GetPodRestartCount(podID string) (int, error) {
	containers, err := r.hyperClient.ListContainers()
	if err != nil {
		return 0, err
	}

	for _, c := range containers {
		if c.podID != podID {
			continue
		}

		_, _, _, _, restartCount, _, err := r.parseHyperContainerFullName(c.name)
		if err != nil {
			continue
		}

		return restartCount, nil
	}

	return 0, nil
}

func (r *runtime) RunPod(pod *api.Pod, restartCount int, pullSecrets []api.Secret) error {
	var (
		err         error
		podData     []byte
		podFullName string
		podID       string
		podStatus   *kubecontainer.PodStatus
	)

	podData, err = r.buildHyperPod(pod, restartCount, pullSecrets)
	if err != nil {
		glog.Errorf("Hyper: buildHyperPod failed, error: %v", err)
		return err
	}

	podFullName = kubecontainer.BuildPodFullName(pod.Name, pod.Namespace)
	err = r.savePodSpec(string(podData), podFullName)
	if err != nil {
		glog.Errorf("Hyper: savePodSpec failed, error: %v", err)
		return err
	}

	defer func() {
		if err != nil {
			specFileName := path.Join(hyperPodSpecDir, podFullName)
			_, err = os.Stat(specFileName)
			if err == nil {
				e := os.Remove(specFileName)
				if e != nil {
					glog.Warningf("Hyper: delete spec file for %s failed, error: %v", podFullName, e)
				}
			}

			if podID != "" {
				destroyErr := r.hyperClient.RemovePod(podID)
				if destroyErr != nil {
					glog.Errorf("Hyper: destory pod %s (ID:%s) failed: %v", pod.Name, podID, destroyErr)
				}
			}

<<<<<<< HEAD
			tearDownError := r.networkPlugin.TearDownPod(pod.Namespace, pod.Name, "", "hyper")
=======
			tearDownError := r.networkPlugin.TearDownPod(pod.Namespace, pod.Name, kubecontainer.ContainerID{}, "hyper")
>>>>>>> 83ca08ba
			if tearDownError != nil {
				glog.Warningf("Hyper: networkPlugin.TearDownPod failed: %v, kubelet will continue to rm pod %s", tearDownError, pod.Name)
			}
		}
	}()

	// Setup pod's network by network plugin
<<<<<<< HEAD
	// TODO: Add hostname in network plugin interface
	hostname := r.getPodHostname(pod)
	err = r.networkPlugin.SetUpPod(pod.Namespace, pod.Name, kubecontainer.DockerID(hostname), "hyper")
=======
	err = r.networkPlugin.SetUpPod(pod.Namespace, pod.Name, kubecontainer.ContainerID{}, "hyper")
>>>>>>> 83ca08ba
	if err != nil {
		glog.Errorf("Hyper: networkPlugin.SetUpPod %s failed, error: %v", pod.Name, err)
		return err
	}

	// Create and start hyper pod
	specData, err := r.getPodSpec(podFullName)
	if err != nil {
		glog.Errorf("Hyper: create pod %s failed, error: %v", podFullName, err)
		return err
	}

	var podSpec grpctypes.UserPod
	err = json.Unmarshal([]byte(specData), &podSpec)
	if err != nil {
		glog.Errorf("Hyper: marshal pod %s from specData error: %v", podFullName, err)
	}

	podID, err = r.hyperClient.CreatePod(&podSpec)
	if err != nil {
		glog.Errorf("Hyper: create pod %s failed, error: %v", podData, err)
		return err
	}

<<<<<<< HEAD
	podID = string(result["ID"].(string))
=======
>>>>>>> 83ca08ba
	err = r.hyperClient.StartPod(podID)
	if err != nil {
		glog.Errorf("Hyper: start pod %s (ID:%s) failed, error: %v", pod.Name, podID, err)
		return err
	}

	podStatus, err = r.GetPodStatus(pod.UID, pod.Name, pod.Namespace)
	if err != nil {
		return err
	}
	runningPod := kubecontainer.ConvertPodStatusToRunningPod(podStatus)

	for _, container := range pod.Spec.Containers {
		var containerID kubecontainer.ContainerID

		for _, runningContainer := range runningPod.Containers {
			if container.Name == runningContainer.Name {
				containerID = runningContainer.ID
			}
		}

		// Update container references
		ref, err := kubecontainer.GenerateContainerRef(pod, &container)
		if err != nil {
			glog.Errorf("Couldn't make a ref to pod %q, container %v: '%v'", pod.Name, container.Name, err)
		} else {
			r.containerRefManager.SetRef(containerID, ref)
		}

		// Create a symbolic link to the Hyper container log file using a name
		// which captures the full pod name, the container name and the
		// container ID. Cluster level logging will capture these symbolic
		// filenames which can be used for search terms in Elasticsearch or for
		// labels for Cloud Logging.
		containerLogFile := path.Join(hyperLogsDir, podID, fmt.Sprintf("%s-json.log", containerID.ID))
		symlinkFile := LogSymlink(r.containerLogsDir, podFullName, container.Name, containerID.ID)
		if err = r.os.Symlink(containerLogFile, symlinkFile); err != nil {
			glog.Errorf("Failed to create symbolic link to the log file of pod %q container %q: %v", podFullName, container.Name, err)
		}

		if container.Lifecycle != nil && container.Lifecycle.PostStart != nil {
			msg, handlerErr := r.runner.Run(containerID, pod, &container, container.Lifecycle.PostStart)
			if handlerErr != nil {
<<<<<<< HEAD
				err = fmt.Errorf("PostStart handler: %v", handlerErr)
				if e := r.KillPod(pod, runningPod); e != nil {
=======
				err = fmt.Errorf("PostStart handler: %v, error msg is: %v", handlerErr, msg)
				if e := r.KillPod(pod, runningPod, nil); e != nil {
>>>>>>> 83ca08ba
					glog.Errorf("KillPod %v failed: %v", podFullName, e)
				}
				return err
			}
		}
	}

	return nil
}

// Syncs the running pod into the desired pod.
func (r *runtime) SyncPod(pod *api.Pod, podStatus api.PodStatus, internalPodStatus *kubecontainer.PodStatus, pullSecrets []api.Secret, backOff *flowcontrol.Backoff) (result kubecontainer.PodSyncResult) {
	var err error
	defer func() {
		if err != nil {
			result.Fail(err)
		}
	}()

	// TODO: (random-liu) Stop using running pod in SyncPod()
	// TODO: (random-liu) Rename podStatus to apiPodStatus, rename internalPodStatus to podStatus, and use new pod status as much as possible,
	// we may stop using apiPodStatus someday.
	runningPod := kubecontainer.ConvertPodStatusToRunningPod(internalPodStatus)
	podFullName := kubecontainer.BuildPodFullName(pod.Name, pod.Namespace)

	// Add references to all containers.
	unidentifiedContainers := make(map[kubecontainer.ContainerID]*kubecontainer.Container)
	for _, c := range runningPod.Containers {
		unidentifiedContainers[c.ID] = c
	}

	restartPod := false
	for _, container := range pod.Spec.Containers {
		expectedHash := kubecontainer.HashContainer(&container)

		c := runningPod.FindContainerByName(container.Name)
		if c == nil {
			if kubecontainer.ShouldContainerBeRestarted(&container, pod, internalPodStatus) {
				glog.V(3).Infof("Container %+v is dead, but RestartPolicy says that we should restart it.", container)
				restartPod = true
				break
			}
			continue
		}

		containerChanged := c.Hash != 0 && c.Hash != expectedHash
		if containerChanged {
			glog.V(4).Infof("Pod %q container %q hash changed (%d vs %d), it will be killed and re-created.",
				podFullName, container.Name, c.Hash, expectedHash)
			restartPod = true
			break
		}

		liveness, found := r.livenessManager.Get(c.ID)
		if found && liveness != proberesults.Success && pod.Spec.RestartPolicy != api.RestartPolicyNever {
			glog.Infof("Pod %q container %q is unhealthy, it will be killed and re-created.", podFullName, container.Name)
			restartPod = true
			break
		}

		delete(unidentifiedContainers, c.ID)
	}

	// If there is any unidentified containers, restart the pod.
	if len(unidentifiedContainers) > 0 {
		restartPod = true
	}

	if restartPod {
		restartCount := 0
		// Only kill existing pod
		podID, err := r.hyperClient.GetPodIDByName(podFullName)
		if err == nil && len(podID) > 0 {
			// Update pod restart count
			restartCount, err = r.GetPodRestartCount(podID)
			if err != nil {
				glog.Errorf("Hyper: get pod startcount failed: %v", err)
				return
			}
			restartCount++

			if err = r.KillPod(pod, runningPod, nil); err != nil {
				glog.Errorf("Hyper: kill pod %s failed, error: %s", runningPod.Name, err)
				return
			}
		}

		if err := r.RunPod(pod, restartCount, pullSecrets); err != nil {
			glog.Errorf("Hyper: run pod %s failed, error: %s", pod.Name, err)
			return
		}
	}
	return
}

// KillPod kills all the containers of a pod.
<<<<<<< HEAD
func (r *runtime) KillPod(pod *api.Pod, runningPod kubecontainer.Pod) error {
=======
func (r *runtime) KillPod(pod *api.Pod, runningPod kubecontainer.Pod, gracePeriodOverride *int64) error {
>>>>>>> 83ca08ba
	var (
		podID        string
		podFullName  string
		podName      string
		podNamespace string
		err          error
	)

	podName = runningPod.Name
	podNamespace = runningPod.Namespace
	if len(podName) == 0 && pod != nil {
		podName = pod.Name
		podNamespace = pod.Namespace
	}
	if len(podName) == 0 {
		return nil
	}

	podFullName = kubecontainer.BuildPodFullName(podName, podNamespace)
	glog.V(4).Infof("Hyper: killing pod %q.", podFullName)

	defer func() {
		// Teardown pod's network
<<<<<<< HEAD
		err = r.networkPlugin.TearDownPod(podNamespace, podName, "", "hyper")
=======
		err = r.networkPlugin.TearDownPod(podNamespace, podName, kubecontainer.ContainerID{}, "hyper")
>>>>>>> 83ca08ba
		if err != nil {
			glog.Warningf("Hyper: networkPlugin.TearDownPod failed, error: %v", err)
		}

		// Delete pod spec file
		specFileName := path.Join(hyperPodSpecDir, podFullName)
		_, err = os.Stat(specFileName)
		if err == nil {
			e := os.Remove(specFileName)
			if e != nil {
				glog.Warningf("Hyper: delete spec file for %s failed, error: %v", runningPod.Name, e)
			}
		}
	}()

	// preStop hook
	for _, c := range runningPod.Containers {
		r.containerRefManager.ClearRef(c.ID)

		var container *api.Container
		if pod != nil {
			for i, containerSpec := range pod.Spec.Containers {
				if c.Name == containerSpec.Name {
					container = &pod.Spec.Containers[i]
					break
				}
			}
		}

		// TODO(harryz) not sure how to use gracePeriodOverride here
		gracePeriod := int64(minimumGracePeriodInSeconds)
		if pod != nil {
			switch {
			case pod.DeletionGracePeriodSeconds != nil:
				gracePeriod = *pod.DeletionGracePeriodSeconds
			case pod.Spec.TerminationGracePeriodSeconds != nil:
				gracePeriod = *pod.Spec.TerminationGracePeriodSeconds
			}
		}

		start := unversioned.Now()
		if pod != nil && container != nil && container.Lifecycle != nil && container.Lifecycle.PreStop != nil {
			glog.V(4).Infof("Running preStop hook for container %q", container.Name)
			done := make(chan struct{})
			go func() {
				defer close(done)
				defer utilruntime.HandleCrash()
				if msg, err := r.runner.Run(c.ID, pod, container, container.Lifecycle.PreStop); err != nil {
					glog.Errorf("preStop hook for container %q failed: %v, error msg is: %v", container.Name, err, msg)
				}
			}()
			select {
			case <-time.After(time.Duration(gracePeriod) * time.Second):
				glog.V(2).Infof("preStop hook for container %q did not complete in %d seconds", container.Name, gracePeriod)
			case <-done:
				glog.V(4).Infof("preStop hook for container %q completed", container.Name)
			}
			gracePeriod -= int64(unversioned.Now().Sub(start.Time).Seconds())
		}

		// always give containers a minimal shutdown window to avoid unnecessary SIGKILLs
		if gracePeriod < minimumGracePeriodInSeconds {
			gracePeriod = minimumGracePeriodInSeconds
		}
	}

	podInfos, err := r.hyperClient.ListPods()
	if err != nil {
		glog.Errorf("Hyper: ListPods failed, error: %s", err)
		return err
	}

	for _, podInfo := range podInfos {
		if podInfo.PodName == podFullName {
			podID = podInfo.PodID

			// Remove log links
			for _, c := range podInfo.PodInfo.Status.ContainerStatus {
				_, _, _, containerName, _, _, err := r.parseHyperContainerFullName(c.Name)
				if err != nil {
					continue
				}
				symlinkFile := LogSymlink(r.containerLogsDir, podFullName, containerName, c.ContainerID)
				err = os.Remove(symlinkFile)
				if err != nil && !os.IsNotExist(err) {
					glog.Warningf("Failed to remove container log symlink %q: %v", symlinkFile, err)
				}
			}

			break
		}
	}

	err = r.hyperClient.RemovePod(podID)
	if err != nil {
		glog.Errorf("Hyper: remove pod %s failed, error: %s", podID, err)
		return err
	}

	return nil
}

// GetAPIPodStatus returns the status of the given pod.
func (r *runtime) GetAPIPodStatus(pod *api.Pod) (*api.PodStatus, error) {
	// Get the pod status.
	podStatus, err := r.GetPodStatus(pod.UID, pod.Name, pod.Namespace)
	if err != nil {
		return nil, err
	}
	return r.ConvertPodStatusToAPIPodStatus(pod, podStatus)
}

// GetPodStatus retrieves the status of the pod, including the information of
// all containers in the pod. Clients of this interface assume the containers
// statuses in a pod always have a deterministic ordering (eg: sorted by name).
func (r *runtime) GetPodStatus(uid types.UID, name, namespace string) (*kubecontainer.PodStatus, error) {
	status := &kubecontainer.PodStatus{
		ID:        uid,
		Name:      name,
		Namespace: namespace,
	}

	podInfos, err := r.hyperClient.ListPods()
	if err != nil {
		glog.Errorf("Hyper: ListPods failed, error: %s", err)
		return nil, err
	}

	podFullName := kubecontainer.BuildPodFullName(name, namespace)
	for _, podInfo := range podInfos {
		if podInfo.PodName != podFullName {
			continue
		}

		if len(podInfo.PodInfo.Status.PodIP) > 0 {
			status.IP = podInfo.PodInfo.Status.PodIP[0]
		}

		for _, containerInfo := range podInfo.PodInfo.Status.ContainerStatus {
			for _, container := range podInfo.PodInfo.Spec.Containers {
				if container.ContainerID == containerInfo.ContainerID {
					c := r.getContainerStatus(containerInfo, container.Image, container.ImageID,
						podInfo.PodInfo.Status.StartTime, podInfo.PodInfo.Spec.Labels)
					status.ContainerStatuses = append(
						status.ContainerStatuses,
						c)
				}
			}
		}
	}

	glog.V(3).Infof("Hyper: get pod %s status %s", podFullName, status)

	return status, nil
}

// PullImage pulls an image from the network to local storage using the supplied
// secrets if necessary.
func (r *runtime) PullImage(image kubecontainer.ImageSpec, pullSecrets []api.Secret) error {
	img := image.Image

	repoToPull, tag := parseImageName(img)
	if exist, _ := r.hyperClient.IsImagePresent(repoToPull, tag); exist {
		return nil
	}

	keyring, err := credentialprovider.MakeDockerKeyring(pullSecrets, r.dockerKeyring)
	if err != nil {
		return err
	}

	creds, ok := keyring.Lookup(repoToPull)
	if !ok || len(creds) == 0 {
		glog.V(4).Infof("Hyper: pulling image %s without credentials", img)
	}

	var credential string
	if len(creds) > 0 {
		var buf bytes.Buffer
		if err := json.NewEncoder(&buf).Encode(creds[0]); err != nil {
			return err
		}
		credential = base64.URLEncoding.EncodeToString(buf.Bytes())
	}

	err = r.hyperClient.PullImage(img, credential)
	if err != nil {
		return fmt.Errorf("Hyper: Failed to pull image: %v", err)
	}

	if exist, _ := r.hyperClient.IsImagePresent("haproxy", "1.4"); !exist {
		err = r.hyperClient.PullImage("haproxy:1.4", credential)
		if err != nil {
			return fmt.Errorf("Hyper: Failed to pull haproxy:1.4 image: %v", err)
		}
	}

	return nil
}

// IsImagePresent checks whether the container image is already in the local storage.
func (r *runtime) IsImagePresent(image kubecontainer.ImageSpec) (bool, error) {
	repoToPull, tag := parseImageName(image.Image)
	glog.V(4).Infof("Hyper: checking is image %s present", image.Image)
	exist, err := r.hyperClient.IsImagePresent(repoToPull, tag)
	if err != nil {
		glog.Warningf("Hyper: checking image failed, error: %s", err)
		return false, err
	}

	return exist, nil
}

// Gets all images currently on the machine.
func (r *runtime) ListImages() ([]kubecontainer.Image, error) {
	var images []kubecontainer.Image

	if outputs, err := r.hyperClient.ListImages(); err != nil {
		for _, imgInfo := range outputs {
			image := kubecontainer.Image{
				ID:       imgInfo.imageID,
				RepoTags: []string{fmt.Sprintf("%v:%v", imgInfo.repository, imgInfo.tag)},
				Size:     imgInfo.virtualSize,
			}
			images = append(images, image)
		}
	}

	return images, nil
}

// Removes the specified image.
func (r *runtime) RemoveImage(image kubecontainer.ImageSpec) error {
	err := r.hyperClient.RemoveImage(image.Image)
	if err != nil {
		return err
	}

	return nil
}

// GetContainerLogs returns logs of a specific container. By
// default, it returns a snapshot of the container log. Set 'follow' to true to
// stream the log. Set 'follow' to false and specify the number of lines (e.g.
// "100" or "all") to tail the log.
func (r *runtime) GetContainerLogs(pod *api.Pod, containerID kubecontainer.ContainerID, logOptions *api.PodLogOptions, stdout, stderr io.Writer) error {
	glog.V(4).Infof("Hyper: running logs on container %s", containerID.ID)

	var tailLines, since int64
	if logOptions.SinceSeconds != nil && *logOptions.SinceSeconds != 0 {
		since = *logOptions.SinceSeconds
	}
	if logOptions.TailLines != nil && *logOptions.TailLines != 0 {
		tailLines = *logOptions.TailLines
	}
	opts := ContainerLogsOptions{
		Container:    containerID.ID,
		OutputStream: stdout,
		ErrorStream:  stderr,
		Follow:       logOptions.Follow,
		Timestamps:   logOptions.Timestamps,
		Since:        since,
		TailLines:    tailLines,
	}

	return r.hyperClient.ContainerLogs(opts)
}

// hyperExitError implemets /pkg/util/exec.ExitError interface.
type hyperExitError struct{ *exec.ExitError }

var _ utilexec.ExitError = &hyperExitError{}

func (r *hyperExitError) ExitStatus() int {
	if status, ok := r.Sys().(syscall.WaitStatus); ok {
		return status.ExitStatus()
	}
	return 0
}

// Runs the command in the container of the specified pod
func (r *runtime) RunInContainer(containerID kubecontainer.ContainerID, cmd []string) ([]byte, error) {
	glog.V(4).Infof("Hyper: running %s in container %s.", cmd, containerID.ID)

	buffer := bytes.NewBuffer(nil)
	err := r.ExecInContainer(containerID, cmd, nil, nopCloser{buffer}, nil, false)
	if err != nil {
		if exitErr, ok := err.(*exec.ExitError); ok {
			err = &hyperExitError{exitErr}
		}

		return nil, err
	}

	return buffer.ReadBytes('\n')
}

// Forward the specified port from the specified pod to the stream.
func (r *runtime) PortForward(pod *kubecontainer.Pod, port uint16, stream io.ReadWriteCloser) error {
	// TODO: port forward for hyper
	return fmt.Errorf("Hyper: PortForward unimplemented")
}

// Runs the command in the container of the specified pod.
// Attaches the processes stdin, stdout, and stderr. Optionally uses a
// tty.
func (r *runtime) ExecInContainer(containerID kubecontainer.ContainerID, cmd []string, stdin io.Reader, stdout, stderr io.WriteCloser, tty bool) error {
	glog.V(4).Infof("Hyper: execing %s in container %s.", cmd, containerID.ID)

	opts := ExecInContainerOptions{
		Container:    containerID.ID,
		InputStream:  stdin,
		OutputStream: stdout,
		ErrorStream:  stderr,
		Commands:     cmd,
		TTY:          tty,
	}

	return r.hyperClient.Exec(opts)
}

func (r *runtime) AttachContainer(containerID kubecontainer.ContainerID, stdin io.Reader, stdout, stderr io.WriteCloser, tty bool) error {
	glog.V(4).Infof("Hyper: attaching container %s.", containerID.ID)

	opts := AttachToContainerOptions{
		Container:    containerID.ID,
		InputStream:  stdin,
		OutputStream: stdout,
		ErrorStream:  stderr,
		TTY:          tty,
	}

	return r.hyperClient.Attach(opts)
}

// TODO(yifan): Delete this function when the logic is moved to kubelet.
func (r *runtime) ConvertPodStatusToAPIPodStatus(pod *api.Pod, status *kubecontainer.PodStatus) (*api.PodStatus, error) {
	apiPodStatus := &api.PodStatus{
		PodIP:             status.IP,
		ContainerStatuses: make([]api.ContainerStatus, 0, 1),
	}

	containerStatuses := make(map[string]*api.ContainerStatus)
	for _, c := range status.ContainerStatuses {
		var st api.ContainerState
		switch c.State {
		case kubecontainer.ContainerStateRunning:
			st.Running = &api.ContainerStateRunning{
				StartedAt: unversioned.NewTime(c.StartedAt),
			}
		case kubecontainer.ContainerStateExited:
			st.Terminated = &api.ContainerStateTerminated{
				ExitCode:    int32(c.ExitCode),
				StartedAt:   unversioned.NewTime(c.StartedAt),
				Reason:      c.Reason,
				Message:     c.Message,
				FinishedAt:  unversioned.NewTime(c.FinishedAt),
				ContainerID: c.ID.String(),
			}
		default:
			// Unknown state.
			st.Waiting = &api.ContainerStateWaiting{}
		}

		status, ok := containerStatuses[c.Name]
		if !ok {
			containerStatuses[c.Name] = &api.ContainerStatus{
				Name:         c.Name,
				Image:        c.Image,
				ImageID:      c.ImageID,
				ContainerID:  c.ID.String(),
				RestartCount: int32(c.RestartCount),
				State:        st,
			}
			continue
		}

		// Found multiple container statuses, fill that as last termination state.
		if status.LastTerminationState.Waiting == nil &&
			status.LastTerminationState.Running == nil &&
			status.LastTerminationState.Terminated == nil {
			status.LastTerminationState = st
		}
	}

	for _, c := range pod.Spec.Containers {
		cs, ok := containerStatuses[c.Name]
		if !ok {
			cs = &api.ContainerStatus{
				Name:  c.Name,
				Image: c.Image,
				// TODO(yifan): Add reason and message.
				State: api.ContainerState{Waiting: &api.ContainerStateWaiting{}},
			}
		}
		apiPodStatus.ContainerStatuses = append(apiPodStatus.ContainerStatuses, *cs)
	}

	sort.Sort(kubetypes.SortedContainerStatuses(apiPodStatus.ContainerStatuses))

	return apiPodStatus, nil
}

func (r *runtime) GarbageCollect(gcPolicy kubecontainer.ContainerGCPolicy, allSourcesReady bool) error {
	podInfos, err := r.hyperClient.ListPods()
	if err != nil {
		return err
	}

	for _, pod := range podInfos {
		// omit not managed pods
		podName, podNamespace, err := kubecontainer.ParsePodFullName(pod.PodName)
		if err != nil {
			continue
		}

		// omit running pods
		if pod.Status == StatusRunning {
			continue
		}

		lastTime, err := parseTimeString(pod.PodInfo.Status.FinishTime)
		if err != nil {
			continue
		}

		if lastTime.Before(time.Now().Add(-gcPolicy.MinAge)) {
			// Remove log links
			for _, c := range pod.PodInfo.Status.ContainerStatus {
				_, _, _, containerName, _, _, err := r.parseHyperContainerFullName(c.Name)
				if err != nil {
					continue
				}
				symlinkFile := LogSymlink(r.containerLogsDir, pod.PodName, containerName, c.ContainerID)
				err = os.Remove(symlinkFile)
				if err != nil && !os.IsNotExist(err) {
					glog.Warningf("Failed to remove container log symlink %q: %v", symlinkFile, err)
				}
			}

			// TODO(harryz) use allSourcesReady to prevent aggressive actions
			// Remove the pod
			err = r.hyperClient.RemovePod(pod.PodID)
			if err != nil {
				glog.Warningf("Hyper GarbageCollect: remove pod %s failed, error: %s", pod.PodID, err)
				return err
			}

			// KillPod is only called for running Pods, we should teardown network here for non-running Pods
<<<<<<< HEAD
			err = r.networkPlugin.TearDownPod(podNamespace, podName, "", "hyper")
=======
			err = r.networkPlugin.TearDownPod(podNamespace, podName, kubecontainer.ContainerID{}, "hyper")
>>>>>>> 83ca08ba
			if err != nil {
				glog.Warningf("Hyper: networkPlugin.TearDownPod failed, error: %v", err)
			}

			// Delete pod spec file
			specFileName := path.Join(hyperPodSpecDir, pod.PodName)
			_, err = os.Stat(specFileName)
			if err == nil {
				e := os.Remove(specFileName)
				if e != nil {
					glog.Warningf("Hyper: delete spec file for %s failed, error: %v", pod.PodName, e)
				}
			}
		}
	}

	// Remove dead symlinks - should only happen on upgrade
	// from a k8s version without proper log symlink cleanup
	logSymlinks, _ := filepath.Glob(path.Join(r.containerLogsDir, "*.log"))
	for _, logSymlink := range logSymlinks {
		if _, err = os.Stat(logSymlink); os.IsNotExist(err) {
			err = os.Remove(logSymlink)
			if err != nil {
				glog.Warningf("Failed to remove container log dead symlink %q: %v", logSymlink, err)
			}
		}
	}

	return nil
}

func (r *runtime) APIVersion() (kubecontainer.Version, error) {
	return r.version, nil
}

// LogSymlink generates symlink file path for specified container
func LogSymlink(containerLogsDir, podFullName, containerName, containerID string) string {
	return path.Join(containerLogsDir, fmt.Sprintf("%s_%s-%s.log", podFullName, containerName, containerID))
}

// GetNetNS does not make sense in hyper runtime
func (r *runtime) GetNetNS(containerID kubecontainer.ContainerID) (string, error) {
	return "", nil
}<|MERGE_RESOLUTION|>--- conflicted
+++ resolved
@@ -114,14 +114,12 @@
 	containerLogsDir string,
 	os kubecontainer.OSInterface,
 ) (kubecontainer.Runtime, error) {
-<<<<<<< HEAD
-=======
+
 	hyperClient, err := NewHyperClient()
 	if err != nil {
 		return nil, err
 	}
 
->>>>>>> 83ca08ba
 	hyper := &runtime{
 		dockerKeyring:               credentialprovider.NewDockerKeyring(),
 		containerLogsDir:            containerLogsDir,
@@ -672,11 +670,8 @@
 	var containers []map[string]interface{}
 	var k8sHostNeeded = true
 	dnsServers := make(map[string]string)
-<<<<<<< HEAD
 	portMappings := r.parsePortMappings(pod.Labels)
-=======
 	terminationMsgLabels := make(map[string]string)
->>>>>>> 83ca08ba
 	for _, container := range pod.Spec.Containers {
 		c := make(map[string]interface{})
 		c[KEY_NAME] = r.buildHyperContainerFullName(
@@ -884,14 +879,11 @@
 		podLabels[k] = v
 	}
 
-<<<<<<< HEAD
-=======
 	// append termination message label
 	for k, v := range terminationMsgLabels {
 		podLabels[k] = v
 	}
 
->>>>>>> 83ca08ba
 	specMap[KEY_LABELS] = podLabels
 
 	// other params required
@@ -1003,11 +995,7 @@
 				}
 			}
 
-<<<<<<< HEAD
-			tearDownError := r.networkPlugin.TearDownPod(pod.Namespace, pod.Name, "", "hyper")
-=======
 			tearDownError := r.networkPlugin.TearDownPod(pod.Namespace, pod.Name, kubecontainer.ContainerID{}, "hyper")
->>>>>>> 83ca08ba
 			if tearDownError != nil {
 				glog.Warningf("Hyper: networkPlugin.TearDownPod failed: %v, kubelet will continue to rm pod %s", tearDownError, pod.Name)
 			}
@@ -1015,13 +1003,9 @@
 	}()
 
 	// Setup pod's network by network plugin
-<<<<<<< HEAD
 	// TODO: Add hostname in network plugin interface
 	hostname := r.getPodHostname(pod)
-	err = r.networkPlugin.SetUpPod(pod.Namespace, pod.Name, kubecontainer.DockerID(hostname), "hyper")
-=======
-	err = r.networkPlugin.SetUpPod(pod.Namespace, pod.Name, kubecontainer.ContainerID{}, "hyper")
->>>>>>> 83ca08ba
+	err = r.networkPlugin.SetUpPod(pod.Namespace, pod.Name, kubecontainer.DockerID(hostname).ContainerID(), "hyper")
 	if err != nil {
 		glog.Errorf("Hyper: networkPlugin.SetUpPod %s failed, error: %v", pod.Name, err)
 		return err
@@ -1046,10 +1030,6 @@
 		return err
 	}
 
-<<<<<<< HEAD
-	podID = string(result["ID"].(string))
-=======
->>>>>>> 83ca08ba
 	err = r.hyperClient.StartPod(podID)
 	if err != nil {
 		glog.Errorf("Hyper: start pod %s (ID:%s) failed, error: %v", pod.Name, podID, err)
@@ -1093,13 +1073,8 @@
 		if container.Lifecycle != nil && container.Lifecycle.PostStart != nil {
 			msg, handlerErr := r.runner.Run(containerID, pod, &container, container.Lifecycle.PostStart)
 			if handlerErr != nil {
-<<<<<<< HEAD
-				err = fmt.Errorf("PostStart handler: %v", handlerErr)
-				if e := r.KillPod(pod, runningPod); e != nil {
-=======
 				err = fmt.Errorf("PostStart handler: %v, error msg is: %v", handlerErr, msg)
 				if e := r.KillPod(pod, runningPod, nil); e != nil {
->>>>>>> 83ca08ba
 					glog.Errorf("KillPod %v failed: %v", podFullName, e)
 				}
 				return err
@@ -1196,11 +1171,7 @@
 }
 
 // KillPod kills all the containers of a pod.
-<<<<<<< HEAD
-func (r *runtime) KillPod(pod *api.Pod, runningPod kubecontainer.Pod) error {
-=======
 func (r *runtime) KillPod(pod *api.Pod, runningPod kubecontainer.Pod, gracePeriodOverride *int64) error {
->>>>>>> 83ca08ba
 	var (
 		podID        string
 		podFullName  string
@@ -1224,11 +1195,7 @@
 
 	defer func() {
 		// Teardown pod's network
-<<<<<<< HEAD
-		err = r.networkPlugin.TearDownPod(podNamespace, podName, "", "hyper")
-=======
 		err = r.networkPlugin.TearDownPod(podNamespace, podName, kubecontainer.ContainerID{}, "hyper")
->>>>>>> 83ca08ba
 		if err != nil {
 			glog.Warningf("Hyper: networkPlugin.TearDownPod failed, error: %v", err)
 		}
@@ -1678,11 +1645,7 @@
 			}
 
 			// KillPod is only called for running Pods, we should teardown network here for non-running Pods
-<<<<<<< HEAD
-			err = r.networkPlugin.TearDownPod(podNamespace, podName, "", "hyper")
-=======
 			err = r.networkPlugin.TearDownPod(podNamespace, podName, kubecontainer.ContainerID{}, "hyper")
->>>>>>> 83ca08ba
 			if err != nil {
 				glog.Warningf("Hyper: networkPlugin.TearDownPod failed, error: %v", err)
 			}
