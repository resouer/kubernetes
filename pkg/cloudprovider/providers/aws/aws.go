/*
Copyright 2014 The Kubernetes Authors All rights reserved.

Licensed under the Apache License, Version 2.0 (the "License");
you may not use this file except in compliance with the License.
You may obtain a copy of the License at

    http://www.apache.org/licenses/LICENSE-2.0

Unless required by applicable law or agreed to in writing, software
distributed under the License is distributed on an "AS IS" BASIS,
WITHOUT WARRANTIES OR CONDITIONS OF ANY KIND, either express or implied.
See the License for the specific language governing permissions and
limitations under the License.
*/

package aws

import (
	"errors"
	"fmt"
	"io"
	"net"
	"net/url"
	"regexp"
	"strconv"
	"strings"
	"sync"
	"time"

	"github.com/aws/aws-sdk-go/aws"
	"github.com/aws/aws-sdk-go/aws/awserr"
	"github.com/aws/aws-sdk-go/aws/credentials"
	"github.com/aws/aws-sdk-go/aws/credentials/ec2rolecreds"
	"github.com/aws/aws-sdk-go/aws/ec2metadata"
	"github.com/aws/aws-sdk-go/aws/request"
	"github.com/aws/aws-sdk-go/aws/session"
	"github.com/aws/aws-sdk-go/service/autoscaling"
	"github.com/aws/aws-sdk-go/service/ec2"
	"github.com/aws/aws-sdk-go/service/elb"
	"github.com/golang/glog"
	"gopkg.in/gcfg.v1"

	"k8s.io/kubernetes/pkg/api"
	"k8s.io/kubernetes/pkg/api/service"
	"k8s.io/kubernetes/pkg/api/unversioned"
	"k8s.io/kubernetes/pkg/cloudprovider"
	aws_credentials "k8s.io/kubernetes/pkg/credentialprovider/aws"
	"k8s.io/kubernetes/pkg/types"
	"k8s.io/kubernetes/pkg/util/sets"
	"k8s.io/kubernetes/pkg/volume"
)

const ProviderName = "aws"

// The tag name we use to differentiate multiple logically independent clusters running in the same AZ
const TagNameKubernetesCluster = "KubernetesCluster"

// The tag name we use to differentiate multiple services. Used currently for ELBs only.
const TagNameKubernetesService = "kubernetes.io/service-name"

// The tag name used on a subnet to designate that it should be used for internal ELBs
const TagNameSubnetInternalELB = "kubernetes.io/role/internal-elb"

// The tag name used on a subnet to designate that it should be used for internet ELBs
const TagNameSubnetPublicELB = "kubernetes.io/role/elb"

// Annotation used on the service to indicate that we want an internal ELB.
// Currently we accept only the value "0.0.0.0/0" - other values are an error.
// This lets us define more advanced semantics in future.
const ServiceAnnotationLoadBalancerInternal = "service.beta.kubernetes.io/aws-load-balancer-internal"

// Annotation used on the service to enable the proxy protocol on an ELB. Right now we only
// accept the value "*" which means enable the proxy protocol on all ELB backends. In the
// future we could adjust this to allow setting the proxy protocol only on certain backends.
const ServiceAnnotationLoadBalancerProxyProtocol = "service.beta.kubernetes.io/aws-load-balancer-proxy-protocol"

// Service annotation requesting a secure listener. Value is a valid certificate ARN.
// For more, see http://docs.aws.amazon.com/ElasticLoadBalancing/latest/DeveloperGuide/elb-listener-config.html
// CertARN is an IAM or CM certificate ARN, e.g. arn:aws:acm:us-east-1:123456789012:certificate/12345678-1234-1234-1234-123456789012
const ServiceAnnotationLoadBalancerCertificate = "service.beta.kubernetes.io/aws-load-balancer-ssl-cert"

// Service annotation specifying a comma-separated list of ports that will use SSL/HTTPS
// listeners. Defaults to '*' (all).
const ServiceAnnotationLoadBalancerSSLPorts = "service.beta.kubernetes.io/aws-load-balancer-ssl-ports"

// Service annotation specifying the protocol spoken by the backend (pod) behind a secure listener.
// Only inspected when `aws-load-balancer-ssl-cert` is used.
// If `http` (default) or `https`, an HTTPS listener that terminates the connection and parses headers is created.
// If set to `ssl` or `tcp`, a "raw" SSL listener is used.
const ServiceAnnotationLoadBalancerBEProtocol = "service.beta.kubernetes.io/aws-load-balancer-backend-protocol"

// Maps from backend protocol to ELB protocol
var backendProtocolMapping = map[string]string{
	"https": "https",
	"http":  "https",
	"ssl":   "ssl",
	"tcp":   "ssl",
}

// We sometimes read to see if something exists; then try to create it if we didn't find it
// This can fail once in a consistent system if done in parallel
// In an eventually consistent system, it could fail unboundedly
// MaxReadThenCreateRetries sets the maximum number of attempts we will make
const MaxReadThenCreateRetries = 30

// Default volume type for newly created Volumes
// TODO: Remove when user/admin can configure volume types and thus we don't
// need hardcoded defaults.
const DefaultVolumeType = "gp2"

// Amazon recommends having no more that 40 volumes attached to an instance,
// and at least one of those is for the system root volume.
// See http://docs.aws.amazon.com/AWSEC2/latest/UserGuide/volume_limits.html#linux-specific-volume-limits
const DefaultMaxEBSVolumes = 39

// Used to call aws_credentials.Init() just once
var once sync.Once

// Abstraction over AWS, to allow mocking/other implementations
type AWSServices interface {
	Compute(region string) (EC2, error)
	LoadBalancing(region string) (ELB, error)
	Autoscaling(region string) (ASG, error)
	Metadata() (EC2Metadata, error)
}

// TODO: Should we rename this to AWS (EBS & ELB are not technically part of EC2)
// Abstraction over EC2, to allow mocking/other implementations
// Note that the DescribeX functions return a list, so callers don't need to deal with paging
type EC2 interface {
	// Query EC2 for instances matching the filter
	DescribeInstances(request *ec2.DescribeInstancesInput) ([]*ec2.Instance, error)

	// Attach a volume to an instance
	AttachVolume(*ec2.AttachVolumeInput) (*ec2.VolumeAttachment, error)
	// Detach a volume from an instance it is attached to
	DetachVolume(request *ec2.DetachVolumeInput) (resp *ec2.VolumeAttachment, err error)
	// Lists volumes
	DescribeVolumes(request *ec2.DescribeVolumesInput) ([]*ec2.Volume, error)
	// Create an EBS volume
	CreateVolume(request *ec2.CreateVolumeInput) (resp *ec2.Volume, err error)
	// Delete an EBS volume
	DeleteVolume(*ec2.DeleteVolumeInput) (*ec2.DeleteVolumeOutput, error)

	DescribeSecurityGroups(request *ec2.DescribeSecurityGroupsInput) ([]*ec2.SecurityGroup, error)

	CreateSecurityGroup(*ec2.CreateSecurityGroupInput) (*ec2.CreateSecurityGroupOutput, error)
	DeleteSecurityGroup(request *ec2.DeleteSecurityGroupInput) (*ec2.DeleteSecurityGroupOutput, error)

	AuthorizeSecurityGroupIngress(*ec2.AuthorizeSecurityGroupIngressInput) (*ec2.AuthorizeSecurityGroupIngressOutput, error)
	RevokeSecurityGroupIngress(*ec2.RevokeSecurityGroupIngressInput) (*ec2.RevokeSecurityGroupIngressOutput, error)

	DescribeSubnets(*ec2.DescribeSubnetsInput) ([]*ec2.Subnet, error)

	CreateTags(*ec2.CreateTagsInput) (*ec2.CreateTagsOutput, error)

	DescribeRouteTables(request *ec2.DescribeRouteTablesInput) ([]*ec2.RouteTable, error)
	CreateRoute(request *ec2.CreateRouteInput) (*ec2.CreateRouteOutput, error)
	DeleteRoute(request *ec2.DeleteRouteInput) (*ec2.DeleteRouteOutput, error)

	ModifyInstanceAttribute(request *ec2.ModifyInstanceAttributeInput) (*ec2.ModifyInstanceAttributeOutput, error)
}

// This is a simple pass-through of the ELB client interface, which allows for testing
type ELB interface {
	CreateLoadBalancer(*elb.CreateLoadBalancerInput) (*elb.CreateLoadBalancerOutput, error)
	DeleteLoadBalancer(*elb.DeleteLoadBalancerInput) (*elb.DeleteLoadBalancerOutput, error)
	DescribeLoadBalancers(*elb.DescribeLoadBalancersInput) (*elb.DescribeLoadBalancersOutput, error)
	RegisterInstancesWithLoadBalancer(*elb.RegisterInstancesWithLoadBalancerInput) (*elb.RegisterInstancesWithLoadBalancerOutput, error)
	DeregisterInstancesFromLoadBalancer(*elb.DeregisterInstancesFromLoadBalancerInput) (*elb.DeregisterInstancesFromLoadBalancerOutput, error)
	CreateLoadBalancerPolicy(*elb.CreateLoadBalancerPolicyInput) (*elb.CreateLoadBalancerPolicyOutput, error)
	SetLoadBalancerPoliciesForBackendServer(*elb.SetLoadBalancerPoliciesForBackendServerInput) (*elb.SetLoadBalancerPoliciesForBackendServerOutput, error)

	DetachLoadBalancerFromSubnets(*elb.DetachLoadBalancerFromSubnetsInput) (*elb.DetachLoadBalancerFromSubnetsOutput, error)
	AttachLoadBalancerToSubnets(*elb.AttachLoadBalancerToSubnetsInput) (*elb.AttachLoadBalancerToSubnetsOutput, error)

	CreateLoadBalancerListeners(*elb.CreateLoadBalancerListenersInput) (*elb.CreateLoadBalancerListenersOutput, error)
	DeleteLoadBalancerListeners(*elb.DeleteLoadBalancerListenersInput) (*elb.DeleteLoadBalancerListenersOutput, error)

	ApplySecurityGroupsToLoadBalancer(*elb.ApplySecurityGroupsToLoadBalancerInput) (*elb.ApplySecurityGroupsToLoadBalancerOutput, error)

	ConfigureHealthCheck(*elb.ConfigureHealthCheckInput) (*elb.ConfigureHealthCheckOutput, error)
}

// This is a simple pass-through of the Autoscaling client interface, which allows for testing
type ASG interface {
	UpdateAutoScalingGroup(*autoscaling.UpdateAutoScalingGroupInput) (*autoscaling.UpdateAutoScalingGroupOutput, error)
	DescribeAutoScalingGroups(*autoscaling.DescribeAutoScalingGroupsInput) (*autoscaling.DescribeAutoScalingGroupsOutput, error)
}

// Abstraction over the AWS metadata service
type EC2Metadata interface {
	// Query the EC2 metadata service (used to discover instance-id etc)
	GetMetadata(path string) (string, error)
}

type VolumeOptions struct {
	CapacityGB int
	Tags       map[string]string
<<<<<<< HEAD
=======
	PVCName    string
>>>>>>> 28313793
}

// Volumes is an interface for managing cloud-provisioned volumes
// TODO: Allow other clouds to implement this
type Volumes interface {
	// Attach the disk to the specified instance
	// instanceName can be empty to mean "the instance on which we are running"
	// Returns the device (e.g. /dev/xvdf) where we attached the volume
	AttachDisk(diskName string, instanceName string, readOnly bool) (string, error)
	// Detach the disk from the specified instance
	// instanceName can be empty to mean "the instance on which we are running"
	// Returns the device where the volume was attached
	DetachDisk(diskName string, instanceName string) (string, error)

	// Create a volume with the specified options
	CreateDisk(volumeOptions *VolumeOptions) (volumeName string, err error)
	// Delete the specified volume
	// Returns true iff the volume was deleted
	// If the was not found, returns (false, nil)
	DeleteDisk(volumeName string) (bool, error)

	// Get labels to apply to volume on creation
	GetVolumeLabels(volumeName string) (map[string]string, error)

	// Get volume's disk path from volume name
	// return the device path where the volume is attached
	GetDiskPath(volumeName string) (string, error)

	// Check if the volume is already attached to the instance
	DiskIsAttached(diskName, instanceID string) (bool, error)
}

// InstanceGroups is an interface for managing cloud-managed instance groups / autoscaling instance groups
// TODO: Allow other clouds to implement this
type InstanceGroups interface {
	// Set the size to the fixed size
	ResizeInstanceGroup(instanceGroupName string, size int) error
	// Queries the cloud provider for information about the specified instance group
	DescribeInstanceGroup(instanceGroupName string) (InstanceGroupInfo, error)
}

// InstanceGroupInfo is returned by InstanceGroups.Describe, and exposes information about the group.
type InstanceGroupInfo interface {
	// The number of instances currently running under control of this group
	CurrentSize() (int, error)
}

// AWSCloud is an implementation of Interface, LoadBalancer and Instances for Amazon Web Services.
type AWSCloud struct {
	ec2      EC2
	elb      ELB
	asg      ASG
	metadata EC2Metadata
	cfg      *AWSCloudConfig
	region   string
	vpcID    string

	filterTags map[string]string

	// The AWS instance that we are running on
	// Note that we cache some state in awsInstance (mountpoints), so we must preserve the instance
	selfAWSInstance *awsInstance

	mutex                    sync.Mutex
	lastNodeNames            sets.String
	lastInstancesByNodeNames []*ec2.Instance
}

var _ Volumes = &AWSCloud{}

type AWSCloudConfig struct {
	Global struct {
		// TODO: Is there any use for this?  We can get it from the instance metadata service
		// Maybe if we're not running on AWS, e.g. bootstrap; for now it is not very useful
		Zone string

		KubernetesClusterTag string

		//The aws provider creates an inbound rule per load balancer on the node security
		//group. However, this can run into the AWS security group rule limit of 50 if
		//many LoadBalancers are created.
		//
		//This flag disables the automatic ingress creation. It requires that the user
		//has setup a rule that allows inbound traffic on kubelet ports from the
		//local VPC subnet (so load balancers can access it). E.g. 10.82.0.0/16 30000-32000.
		DisableSecurityGroupIngress bool
	}
}

// awsSdkEC2 is an implementation of the EC2 interface, backed by aws-sdk-go
type awsSdkEC2 struct {
	ec2 *ec2.EC2
}

type awsSDKProvider struct {
	creds *credentials.Credentials

	mutex          sync.Mutex
	regionDelayers map[string]*CrossRequestRetryDelay
}

func newAWSSDKProvider(creds *credentials.Credentials) *awsSDKProvider {
	return &awsSDKProvider{
		creds:          creds,
		regionDelayers: make(map[string]*CrossRequestRetryDelay),
	}
}

func (p *awsSDKProvider) addHandlers(regionName string, h *request.Handlers) {
	h.Sign.PushFrontNamed(request.NamedHandler{
		Name: "k8s/logger",
		Fn:   awsHandlerLogger,
	})

	delayer := p.getCrossRequestRetryDelay(regionName)
	if delayer != nil {
		h.Sign.PushFrontNamed(request.NamedHandler{
			Name: "k8s/delay-presign",
			Fn:   delayer.BeforeSign,
		})

		h.AfterRetry.PushFrontNamed(request.NamedHandler{
			Name: "k8s/delay-afterretry",
			Fn:   delayer.AfterRetry,
		})
	}
}

// Get a CrossRequestRetryDelay, scoped to the region, not to the request.
// This means that when we hit a limit on a call, we will delay _all_ calls to the API.
// We do this to protect the AWS account from becoming overloaded and effectively locked.
// We also log when we hit request limits.
// Note that this delays the current goroutine; this is bad behaviour and will
// likely cause k8s to become slow or unresponsive for cloud operations.
// However, this throttle is intended only as a last resort.  When we observe
// this throttling, we need to address the root cause (e.g. add a delay to a
// controller retry loop)
func (p *awsSDKProvider) getCrossRequestRetryDelay(regionName string) *CrossRequestRetryDelay {
	p.mutex.Lock()
	defer p.mutex.Unlock()

	delayer, found := p.regionDelayers[regionName]
	if !found {
		delayer = NewCrossRequestRetryDelay()
		p.regionDelayers[regionName] = delayer
	}
	return delayer
}

func (p *awsSDKProvider) Compute(regionName string) (EC2, error) {
	service := ec2.New(session.New(&aws.Config{
		Region:      &regionName,
		Credentials: p.creds,
	}))

	p.addHandlers(regionName, &service.Handlers)

	ec2 := &awsSdkEC2{
		ec2: service,
	}
	return ec2, nil
}

func (p *awsSDKProvider) LoadBalancing(regionName string) (ELB, error) {
	elbClient := elb.New(session.New(&aws.Config{
		Region:      &regionName,
		Credentials: p.creds,
	}))

	p.addHandlers(regionName, &elbClient.Handlers)

	return elbClient, nil
}

func (p *awsSDKProvider) Autoscaling(regionName string) (ASG, error) {
	client := autoscaling.New(session.New(&aws.Config{
		Region:      &regionName,
		Credentials: p.creds,
	}))

	p.addHandlers(regionName, &client.Handlers)

	return client, nil
}

func (p *awsSDKProvider) Metadata() (EC2Metadata, error) {
	client := ec2metadata.New(session.New(&aws.Config{}))
	return client, nil
}

func stringPointerArray(orig []string) []*string {
	if orig == nil {
		return nil
	}
	n := make([]*string, len(orig))
	for i := range orig {
		n[i] = &orig[i]
	}
	return n
}

func isNilOrEmpty(s *string) bool {
	return s == nil || *s == ""
}

func orEmpty(s *string) string {
	if s == nil {
		return ""
	}
	return *s
}

func newEc2Filter(name string, value string) *ec2.Filter {
	filter := &ec2.Filter{
		Name: aws.String(name),
		Values: []*string{
			aws.String(value),
		},
	}
	return filter
}

func (self *AWSCloud) AddSSHKeyToAllInstances(user string, keyData []byte) error {
	return errors.New("unimplemented")
}

func (c *AWSCloud) CurrentNodeName(hostname string) (string, error) {
	return c.selfAWSInstance.nodeName, nil
}

// Implementation of EC2.Instances
func (self *awsSdkEC2) DescribeInstances(request *ec2.DescribeInstancesInput) ([]*ec2.Instance, error) {
	// Instances are paged
	results := []*ec2.Instance{}
	var nextToken *string

	for {
		response, err := self.ec2.DescribeInstances(request)
		if err != nil {
			return nil, fmt.Errorf("error listing AWS instances: %v", err)
		}

		for _, reservation := range response.Reservations {
			results = append(results, reservation.Instances...)
		}

		nextToken = response.NextToken
		if isNilOrEmpty(nextToken) {
			break
		}
		request.NextToken = nextToken
	}

	return results, nil
}

// Implements EC2.DescribeSecurityGroups
func (s *awsSdkEC2) DescribeSecurityGroups(request *ec2.DescribeSecurityGroupsInput) ([]*ec2.SecurityGroup, error) {
	// Security groups are not paged
	response, err := s.ec2.DescribeSecurityGroups(request)
	if err != nil {
		return nil, fmt.Errorf("error listing AWS security groups: %v", err)
	}
	return response.SecurityGroups, nil
}

func (s *awsSdkEC2) AttachVolume(request *ec2.AttachVolumeInput) (*ec2.VolumeAttachment, error) {
	return s.ec2.AttachVolume(request)
}

func (s *awsSdkEC2) DetachVolume(request *ec2.DetachVolumeInput) (*ec2.VolumeAttachment, error) {
	return s.ec2.DetachVolume(request)
}

func (s *awsSdkEC2) DescribeVolumes(request *ec2.DescribeVolumesInput) ([]*ec2.Volume, error) {
	// Volumes are paged
	results := []*ec2.Volume{}
	var nextToken *string

	for {
		response, err := s.ec2.DescribeVolumes(request)

		if err != nil {
			return nil, fmt.Errorf("error listing AWS volumes: %v", err)
		}

		results = append(results, response.Volumes...)

		nextToken = response.NextToken
		if isNilOrEmpty(nextToken) {
			break
		}
		request.NextToken = nextToken
	}

	return results, nil
}

func (s *awsSdkEC2) CreateVolume(request *ec2.CreateVolumeInput) (resp *ec2.Volume, err error) {
	return s.ec2.CreateVolume(request)
}

func (s *awsSdkEC2) DeleteVolume(request *ec2.DeleteVolumeInput) (*ec2.DeleteVolumeOutput, error) {
	return s.ec2.DeleteVolume(request)
}

func (s *awsSdkEC2) DescribeSubnets(request *ec2.DescribeSubnetsInput) ([]*ec2.Subnet, error) {
	// Subnets are not paged
	response, err := s.ec2.DescribeSubnets(request)
	if err != nil {
		return nil, fmt.Errorf("error listing AWS subnets: %v", err)
	}
	return response.Subnets, nil
}

func (s *awsSdkEC2) CreateSecurityGroup(request *ec2.CreateSecurityGroupInput) (*ec2.CreateSecurityGroupOutput, error) {
	return s.ec2.CreateSecurityGroup(request)
}

func (s *awsSdkEC2) DeleteSecurityGroup(request *ec2.DeleteSecurityGroupInput) (*ec2.DeleteSecurityGroupOutput, error) {
	return s.ec2.DeleteSecurityGroup(request)
}

func (s *awsSdkEC2) AuthorizeSecurityGroupIngress(request *ec2.AuthorizeSecurityGroupIngressInput) (*ec2.AuthorizeSecurityGroupIngressOutput, error) {
	return s.ec2.AuthorizeSecurityGroupIngress(request)
}

func (s *awsSdkEC2) RevokeSecurityGroupIngress(request *ec2.RevokeSecurityGroupIngressInput) (*ec2.RevokeSecurityGroupIngressOutput, error) {
	return s.ec2.RevokeSecurityGroupIngress(request)
}

func (s *awsSdkEC2) CreateTags(request *ec2.CreateTagsInput) (*ec2.CreateTagsOutput, error) {
	return s.ec2.CreateTags(request)
}

func (s *awsSdkEC2) DescribeRouteTables(request *ec2.DescribeRouteTablesInput) ([]*ec2.RouteTable, error) {
	// Not paged
	response, err := s.ec2.DescribeRouteTables(request)
	if err != nil {
		return nil, fmt.Errorf("error listing AWS route tables: %v", err)
	}
	return response.RouteTables, nil
}

func (s *awsSdkEC2) CreateRoute(request *ec2.CreateRouteInput) (*ec2.CreateRouteOutput, error) {
	return s.ec2.CreateRoute(request)
}

func (s *awsSdkEC2) DeleteRoute(request *ec2.DeleteRouteInput) (*ec2.DeleteRouteOutput, error) {
	return s.ec2.DeleteRoute(request)
}

func (s *awsSdkEC2) ModifyInstanceAttribute(request *ec2.ModifyInstanceAttributeInput) (*ec2.ModifyInstanceAttributeOutput, error) {
	return s.ec2.ModifyInstanceAttribute(request)
}

func init() {
	cloudprovider.RegisterCloudProvider(ProviderName, func(config io.Reader) (cloudprovider.Interface, error) {
		creds := credentials.NewChainCredentials(
			[]credentials.Provider{
				&credentials.EnvProvider{},
				&ec2rolecreds.EC2RoleProvider{
					Client: ec2metadata.New(session.New(&aws.Config{})),
				},
				&credentials.SharedCredentialsProvider{},
			})
		aws := newAWSSDKProvider(creds)
		return newAWSCloud(config, aws)
	})
}

// readAWSCloudConfig reads an instance of AWSCloudConfig from config reader.
func readAWSCloudConfig(config io.Reader, metadata EC2Metadata) (*AWSCloudConfig, error) {
	var cfg AWSCloudConfig
	var err error

	if config != nil {
		err = gcfg.ReadInto(&cfg, config)
		if err != nil {
			return nil, err
		}
	}

	if cfg.Global.Zone == "" {
		if metadata != nil {
			glog.Info("Zone not specified in configuration file; querying AWS metadata service")
			cfg.Global.Zone, err = getAvailabilityZone(metadata)
			if err != nil {
				return nil, err
			}
		}
		if cfg.Global.Zone == "" {
			return nil, fmt.Errorf("no zone specified in configuration file")
		}
	}

	return &cfg, nil
}

func getInstanceType(metadata EC2Metadata) (string, error) {
	return metadata.GetMetadata("instance-type")
}

func getAvailabilityZone(metadata EC2Metadata) (string, error) {
	return metadata.GetMetadata("placement/availability-zone")
}

func isRegionValid(region string) bool {
	for _, r := range aws_credentials.AWSRegions {
		if r == region {
			return true
		}
	}
	return false
}

// Derives the region from a valid az name.
// Returns an error if the az is known invalid (empty)
func azToRegion(az string) (string, error) {
	if len(az) < 1 {
		return "", fmt.Errorf("invalid (empty) AZ")
	}
	region := az[:len(az)-1]
	return region, nil
}

// newAWSCloud creates a new instance of AWSCloud.
// AWSProvider and instanceId are primarily for tests
func newAWSCloud(config io.Reader, awsServices AWSServices) (*AWSCloud, error) {
	metadata, err := awsServices.Metadata()
	if err != nil {
		return nil, fmt.Errorf("error creating AWS metadata client: %v", err)
	}

	cfg, err := readAWSCloudConfig(config, metadata)
	if err != nil {
		return nil, fmt.Errorf("unable to read AWS cloud provider config file: %v", err)
	}

	zone := cfg.Global.Zone
	if len(zone) <= 1 {
		return nil, fmt.Errorf("invalid AWS zone in config file: %s", zone)
	}
	regionName, err := azToRegion(zone)
	if err != nil {
		return nil, err
	}

	valid := isRegionValid(regionName)
	if !valid {
		return nil, fmt.Errorf("not a valid AWS zone (unknown region): %s", zone)
	}

	ec2, err := awsServices.Compute(regionName)
	if err != nil {
		return nil, fmt.Errorf("error creating AWS EC2 client: %v", err)
	}

	elb, err := awsServices.LoadBalancing(regionName)
	if err != nil {
		return nil, fmt.Errorf("error creating AWS ELB client: %v", err)
	}

	asg, err := awsServices.Autoscaling(regionName)
	if err != nil {
		return nil, fmt.Errorf("error creating AWS autoscaling client: %v", err)
	}

	awsCloud := &AWSCloud{
		ec2:      ec2,
		elb:      elb,
		asg:      asg,
		metadata: metadata,
		cfg:      cfg,
		region:   regionName,
	}

	selfAWSInstance, err := awsCloud.buildSelfAWSInstance()
	if err != nil {
		return nil, err
	}

	awsCloud.selfAWSInstance = selfAWSInstance
	awsCloud.vpcID = selfAWSInstance.vpcID

	filterTags := map[string]string{}
	if cfg.Global.KubernetesClusterTag != "" {
		filterTags[TagNameKubernetesCluster] = cfg.Global.KubernetesClusterTag
	} else {
		// TODO: Clean up double-API query
		info, err := selfAWSInstance.describeInstance()
		if err != nil {
			return nil, err
		}
		for _, tag := range info.Tags {
			if orEmpty(tag.Key) == TagNameKubernetesCluster {
				filterTags[TagNameKubernetesCluster] = orEmpty(tag.Value)
			}
		}
	}

	if filterTags[TagNameKubernetesCluster] == "" {
		glog.Errorf("Tag %q not found; Kuberentes may behave unexpectedly.", TagNameKubernetesCluster)
	}

	awsCloud.filterTags = filterTags
	if len(filterTags) > 0 {
		glog.Infof("AWS cloud filtering on tags: %v", filterTags)
	} else {
		glog.Infof("AWS cloud - no tag filtering")
	}

	// Register handler for ECR credentials
	once.Do(func() {
		aws_credentials.Init()
	})

	return awsCloud, nil
}

func (aws *AWSCloud) Clusters() (cloudprovider.Clusters, bool) {
	return nil, false
}

// ProviderName returns the cloud provider ID.
func (aws *AWSCloud) ProviderName() string {
	return ProviderName
}

// ScrubDNS filters DNS settings for pods.
func (aws *AWSCloud) ScrubDNS(nameservers, searches []string) (nsOut, srchOut []string) {
	return nameservers, searches
}

// LoadBalancer returns an implementation of LoadBalancer for Amazon Web Services.
func (s *AWSCloud) LoadBalancer() (cloudprovider.LoadBalancer, bool) {
	return s, true
}

// Instances returns an implementation of Instances for Amazon Web Services.
func (aws *AWSCloud) Instances() (cloudprovider.Instances, bool) {
	return aws, true
}

// Zones returns an implementation of Zones for Amazon Web Services.
func (aws *AWSCloud) Zones() (cloudprovider.Zones, bool) {
	return aws, true
}

// Routes returns an implementation of Routes for Amazon Web Services.
func (aws *AWSCloud) Routes() (cloudprovider.Routes, bool) {
	return aws, true
}

// NodeAddresses is an implementation of Instances.NodeAddresses.
func (c *AWSCloud) NodeAddresses(name string) ([]api.NodeAddress, error) {
	if c.selfAWSInstance.nodeName == name || len(name) == 0 {
		addresses := []api.NodeAddress{}

		internalIP, err := c.metadata.GetMetadata("local-ipv4")
		if err != nil {
			return nil, err
		}
		addresses = append(addresses, api.NodeAddress{Type: api.NodeInternalIP, Address: internalIP})
		// Legacy compatibility: the private ip was the legacy host ip
		addresses = append(addresses, api.NodeAddress{Type: api.NodeLegacyHostIP, Address: internalIP})

		externalIP, err := c.metadata.GetMetadata("public-ipv4")
		if err != nil {
			//TODO: It would be nice to be able to determine the reason for the failure,
			// but the AWS client masks all failures with the same error description.
			glog.V(2).Info("Could not determine public IP from AWS metadata.")
		} else {
			addresses = append(addresses, api.NodeAddress{Type: api.NodeExternalIP, Address: externalIP})
		}

		return addresses, nil
	}
	instance, err := c.getInstanceByNodeName(name)
	if err != nil {
		return nil, err
	}

	addresses := []api.NodeAddress{}

	if !isNilOrEmpty(instance.PrivateIpAddress) {
		ipAddress := *instance.PrivateIpAddress
		ip := net.ParseIP(ipAddress)
		if ip == nil {
			return nil, fmt.Errorf("EC2 instance had invalid private address: %s (%s)", orEmpty(instance.InstanceId), ipAddress)
		}
		addresses = append(addresses, api.NodeAddress{Type: api.NodeInternalIP, Address: ip.String()})

		// Legacy compatibility: the private ip was the legacy host ip
		addresses = append(addresses, api.NodeAddress{Type: api.NodeLegacyHostIP, Address: ip.String()})
	}

	// TODO: Other IP addresses (multiple ips)?
	if !isNilOrEmpty(instance.PublicIpAddress) {
		ipAddress := *instance.PublicIpAddress
		ip := net.ParseIP(ipAddress)
		if ip == nil {
			return nil, fmt.Errorf("EC2 instance had invalid public address: %s (%s)", orEmpty(instance.InstanceId), ipAddress)
		}
		addresses = append(addresses, api.NodeAddress{Type: api.NodeExternalIP, Address: ip.String()})
	}

	return addresses, nil
}

// ExternalID returns the cloud provider ID of the specified instance (deprecated).
func (c *AWSCloud) ExternalID(name string) (string, error) {
	if c.selfAWSInstance.nodeName == name {
		// We assume that if this is run on the instance itself, the instance exists and is alive
		return c.selfAWSInstance.awsID, nil
	} else {
		// We must verify that the instance still exists
		// Note that if the instance does not exist or is no longer running, we must return ("", cloudprovider.InstanceNotFound)
		instance, err := c.findInstanceByNodeName(name)
		if err != nil {
			return "", err
		}
		if instance == nil {
			return "", cloudprovider.InstanceNotFound
		}
		return orEmpty(instance.InstanceId), nil
	}
}

// InstanceID returns the cloud provider ID of the specified instance.
func (c *AWSCloud) InstanceID(name string) (string, error) {
	// In the future it is possible to also return an endpoint as:
	// <endpoint>/<zone>/<instanceid>
	if c.selfAWSInstance.nodeName == name {
		return "/" + c.selfAWSInstance.availabilityZone + "/" + c.selfAWSInstance.awsID, nil
	} else {
		inst, err := c.getInstanceByNodeName(name)
		if err != nil {
			return "", err
		}
		return "/" + orEmpty(inst.Placement.AvailabilityZone) + "/" + orEmpty(inst.InstanceId), nil
	}
}

// InstanceType returns the type of the specified instance.
func (c *AWSCloud) InstanceType(name string) (string, error) {
	if c.selfAWSInstance.nodeName == name {
		return c.selfAWSInstance.instanceType, nil
	} else {
		inst, err := c.getInstanceByNodeName(name)
		if err != nil {
			return "", err
		}
		return orEmpty(inst.InstanceType), nil
	}
}

// Return a list of instances matching regex string.
func (s *AWSCloud) getInstancesByRegex(regex string) ([]string, error) {
	filters := []*ec2.Filter{newEc2Filter("instance-state-name", "running")}
	filters = s.addFilters(filters)
	request := &ec2.DescribeInstancesInput{
		Filters: filters,
	}

	instances, err := s.ec2.DescribeInstances(request)
	if err != nil {
		return []string{}, err
	}
	if len(instances) == 0 {
		return []string{}, fmt.Errorf("no instances returned")
	}

	if strings.HasPrefix(regex, "'") && strings.HasSuffix(regex, "'") {
		glog.Infof("Stripping quotes around regex (%s)", regex)
		regex = regex[1 : len(regex)-1]
	}

	re, err := regexp.Compile(regex)
	if err != nil {
		return []string{}, err
	}

	matchingInstances := []string{}
	for _, instance := range instances {
		// Only return fully-ready instances when listing instances
		// (vs a query by name, where we will return it if we find it)
		if orEmpty(instance.State.Name) == "pending" {
			glog.V(2).Infof("Skipping EC2 instance (pending): %s", *instance.InstanceId)
			continue
		}

		privateDNSName := orEmpty(instance.PrivateDnsName)
		if privateDNSName == "" {
			glog.V(2).Infof("Skipping EC2 instance (no PrivateDNSName): %s",
				orEmpty(instance.InstanceId))
			continue
		}

		for _, tag := range instance.Tags {
			if orEmpty(tag.Key) == "Name" && re.MatchString(orEmpty(tag.Value)) {
				matchingInstances = append(matchingInstances, privateDNSName)
				break
			}
		}
	}
	glog.V(2).Infof("Matched EC2 instances: %s", matchingInstances)
	return matchingInstances, nil
}

// List is an implementation of Instances.List.
func (aws *AWSCloud) List(filter string) ([]string, error) {
	// TODO: Should really use tag query. No need to go regexp.
	return aws.getInstancesByRegex(filter)
}

// getAllZones retrieves  a list of all the zones in which nodes are running
// It currently involves querying all instances
func (c *AWSCloud) getAllZones() (sets.String, error) {
	// We don't currently cache this; it is currently used only in volume
	// creation which is expected to be a comparatively rare occurence.

	// TODO: Caching / expose api.Nodes to the cloud provider?
	// TODO: We could also query for subnets, I think

	filters := []*ec2.Filter{newEc2Filter("instance-state-name", "running")}
	filters = c.addFilters(filters)
	request := &ec2.DescribeInstancesInput{
		Filters: filters,
	}

	instances, err := c.ec2.DescribeInstances(request)
	if err != nil {
		return nil, err
	}
	if len(instances) == 0 {
		return nil, fmt.Errorf("no instances returned")
	}

	zones := sets.NewString()

	for _, instance := range instances {
		// Only return fully-ready instances when listing instances
		// (vs a query by name, where we will return it if we find it)
		if orEmpty(instance.State.Name) == "pending" {
			glog.V(2).Infof("Skipping EC2 instance (pending): %s", *instance.InstanceId)
			continue
		}

		if instance.Placement != nil {
			zone := aws.StringValue(instance.Placement.AvailabilityZone)
			zones.Insert(zone)
		}
	}

	glog.V(2).Infof("Found instances in zones %s", zones)
	return zones, nil
}

// GetZone implements Zones.GetZone
func (c *AWSCloud) GetZone() (cloudprovider.Zone, error) {
	return cloudprovider.Zone{
		FailureDomain: c.selfAWSInstance.availabilityZone,
		Region:        c.region,
	}, nil
}

// Abstraction around AWS Instance Types
// There isn't an API to get information for a particular instance type (that I know of)
type awsInstanceType struct {
}

// Used to represent a mount device for attaching an EBS volume
// This should be stored as a single letter (i.e. c, not sdc or /dev/sdc)
type mountDevice string

<<<<<<< HEAD
// TODO: Also return number of mounts allowed?
func (self *awsInstanceType) getEBSMountDevices() []mountDevice {
	// See: https://docs.aws.amazon.com/AWSEC2/latest/UserGuide/block-device-mapping-concepts.html
	// We will generate "ba", "bb", "bc"..."bz", "ca", ..., up to DefaultMaxEBSVolumes
	devices := []mountDevice{}
	count := 0
	for first := 'b'; count < DefaultMaxEBSVolumes; first++ {
		for second := 'a'; count < DefaultMaxEBSVolumes && second <= 'z'; second++ {
			device := mountDevice(fmt.Sprintf("%c%c", first, second))
			devices = append(devices, device)
			count++
		}
	}

	return devices
}

=======
>>>>>>> 28313793
type awsInstance struct {
	ec2 EC2

	// id in AWS
	awsID string

	// node name in k8s
	nodeName string

	// availability zone the instance resides in
	availabilityZone string

	// ID of VPC the instance resides in
	vpcID string

	// ID of subnet the instance resides in
	subnetID string

	// instance type
	instanceType string

	mutex sync.Mutex

	// We keep an active list of devices we have assigned but not yet
	// attached, to avoid a race condition where we assign a device mapping
	// and then get a second request before we attach the volume
	attaching map[mountDevice]string
}

// newAWSInstance creates a new awsInstance object
func newAWSInstance(ec2Service EC2, instance *ec2.Instance) *awsInstance {
	az := ""
	if instance.Placement != nil {
		az = aws.StringValue(instance.Placement.AvailabilityZone)
	}
	self := &awsInstance{
		ec2:              ec2Service,
		awsID:            aws.StringValue(instance.InstanceId),
		nodeName:         aws.StringValue(instance.PrivateDnsName),
		availabilityZone: az,
		instanceType:     aws.StringValue(instance.InstanceType),
		vpcID:            aws.StringValue(instance.VpcId),
		subnetID:         aws.StringValue(instance.SubnetId),
	}

	self.attaching = make(map[mountDevice]string)

	return self
}

// Gets the awsInstanceType that models the instance type of this instance
func (self *awsInstance) getInstanceType() *awsInstanceType {
	// TODO: Make this real
	awsInstanceType := &awsInstanceType{}
	return awsInstanceType
}

// Gets the full information about this instance from the EC2 API
func (self *awsInstance) describeInstance() (*ec2.Instance, error) {
	instanceID := self.awsID
	request := &ec2.DescribeInstancesInput{
		InstanceIds: []*string{&instanceID},
	}

	instances, err := self.ec2.DescribeInstances(request)
	if err != nil {
		return nil, err
	}
	if len(instances) == 0 {
		return nil, fmt.Errorf("no instances found for instance: %s", self.awsID)
	}
	if len(instances) > 1 {
		return nil, fmt.Errorf("multiple instances found for instance: %s", self.awsID)
	}
	return instances[0], nil
}

// Gets the mountDevice already assigned to the volume, or assigns an unused mountDevice.
// If the volume is already assigned, this will return the existing mountDevice with alreadyAttached=true.
// Otherwise the mountDevice is assigned by finding the first available mountDevice, and it is returned with alreadyAttached=false.
func (self *awsInstance) getMountDevice(volumeID string, assign bool) (assigned mountDevice, alreadyAttached bool, err error) {
	instanceType := self.getInstanceType()
	if instanceType == nil {
		return "", false, fmt.Errorf("could not get instance type for instance: %s", self.awsID)
	}

	// We lock to prevent concurrent mounts from conflicting
	// We may still conflict if someone calls the API concurrently,
	// but the AWS API will then fail one of the two attach operations
	self.mutex.Lock()
	defer self.mutex.Unlock()

	info, err := self.describeInstance()
	if err != nil {
		return "", false, err
	}
	deviceMappings := map[mountDevice]string{}
	for _, blockDevice := range info.BlockDeviceMappings {
		name := aws.StringValue(blockDevice.DeviceName)
		if strings.HasPrefix(name, "/dev/sd") {
			name = name[7:]
		}
		if strings.HasPrefix(name, "/dev/xvd") {
			name = name[8:]
		}
		if len(name) < 1 || len(name) > 2 {
			glog.Warningf("Unexpected EBS DeviceName: %q", aws.StringValue(blockDevice.DeviceName))
		}
		deviceMappings[mountDevice(name)] = aws.StringValue(blockDevice.Ebs.VolumeId)
	}

	for mountDevice, volume := range self.attaching {
		deviceMappings[mountDevice] = volume
	}

	// Check to see if this volume is already assigned a device on this machine
	for mountDevice, mappingVolumeID := range deviceMappings {
		if volumeID == mappingVolumeID {
			if assign {
				glog.Warningf("Got assignment call for already-assigned volume: %s@%s", mountDevice, mappingVolumeID)
			}
			return mountDevice, true, nil
		}
	}

	if !assign {
		return mountDevice(""), false, nil
	}

<<<<<<< HEAD
	// Check all the valid mountpoints to see if any of them are free
	valid := instanceType.getEBSMountDevices()
	chosen := mountDevice("")
	for _, mountDevice := range valid {
		_, found := deviceMappings[mountDevice]
		if !found {
			chosen = mountDevice
			break
=======
	// Find the first unused device in sequence 'ba', 'bb', 'bc', ... 'bz', 'ca', ... 'zz'
	var chosen mountDevice
	for first := 'b'; first <= 'z' && chosen == ""; first++ {
		for second := 'a'; second <= 'z' && chosen == ""; second++ {
			candidate := mountDevice(fmt.Sprintf("%c%c", first, second))
			if _, found := deviceMappings[candidate]; !found {
				chosen = candidate
				break
			}
>>>>>>> 28313793
		}
	}

	if chosen == "" {
<<<<<<< HEAD
		glog.Warningf("Could not assign a mount device (all in use?).  mappings=%v, valid=%v", deviceMappings, valid)
=======
		glog.Warningf("Could not assign a mount device (all in use?).  mappings=%v", deviceMappings)
>>>>>>> 28313793
		return "", false, fmt.Errorf("Too many EBS volumes attached to node %s.", self.nodeName)
	}

	self.attaching[chosen] = volumeID
	glog.V(2).Infof("Assigned mount device %s -> volume %s", chosen, volumeID)

	return chosen, false, nil
}

func (self *awsInstance) endAttaching(volumeID string, mountDevice mountDevice) {
	self.mutex.Lock()
	defer self.mutex.Unlock()

	existingVolumeID, found := self.attaching[mountDevice]
	if !found {
		glog.Errorf("endAttaching on non-allocated device")
		return
	}
	if volumeID != existingVolumeID {
		glog.Errorf("endAttaching on device assigned to different volume")
		return
	}
	glog.V(2).Infof("Releasing mount device mapping: %s -> volume %s", mountDevice, volumeID)
	delete(self.attaching, mountDevice)
}

type awsDisk struct {
	ec2 EC2

	// Name in k8s
	name string
	// id in AWS
	awsID string
}

func newAWSDisk(aws *AWSCloud, name string) (*awsDisk, error) {
	// name looks like aws://availability-zone/id

	// The original idea of the URL-style name was to put the AZ into the
	// host, so we could find the AZ immediately from the name without
	// querying the API.  But it turns out we don't actually need it for
	// Ubernetes-Lite, as we put the AZ into the labels on the PV instead.
	// However, if in future we want to support Ubernetes-Lite
	// volume-awareness without using PersistentVolumes, we likely will
	// want the AZ in the host.

	if !strings.HasPrefix(name, "aws://") {
		name = "aws://" + "" + "/" + name
	}
	url, err := url.Parse(name)
	if err != nil {
		// TODO: Maybe we should pass a URL into the Volume functions
		return nil, fmt.Errorf("Invalid disk name (%s): %v", name, err)
	}
	if url.Scheme != "aws" {
		return nil, fmt.Errorf("Invalid scheme for AWS volume (%s)", name)
	}

	awsID := url.Path
	if len(awsID) > 1 && awsID[0] == '/' {
		awsID = awsID[1:]
	}

	// TODO: Regex match?
	if strings.Contains(awsID, "/") || !strings.HasPrefix(awsID, "vol-") {
		return nil, fmt.Errorf("Invalid format for AWS volume (%s)", name)
	}

	disk := &awsDisk{ec2: aws.ec2, name: name, awsID: awsID}
	return disk, nil
}

// Gets the full information about this volume from the EC2 API
func (self *awsDisk) describeVolume() (*ec2.Volume, error) {
	volumeID := self.awsID

	request := &ec2.DescribeVolumesInput{
		VolumeIds: []*string{&volumeID},
	}

	volumes, err := self.ec2.DescribeVolumes(request)
	if err != nil {
		return nil, fmt.Errorf("error querying ec2 for volume info: %v", err)
	}
	if len(volumes) == 0 {
		return nil, fmt.Errorf("no volumes found for volume: %s", self.awsID)
	}
	if len(volumes) > 1 {
		return nil, fmt.Errorf("multiple volumes found for volume: %s", self.awsID)
	}
	return volumes[0], nil
}

// waitForAttachmentStatus polls until the attachment status is the expected value
// TODO(justinsb): return (bool, error)
func (self *awsDisk) waitForAttachmentStatus(status string) error {
	// TODO: There may be a faster way to get this when we're attaching locally
	attempt := 0
	maxAttempts := 60

	for {
		info, err := self.describeVolume()
		if err != nil {
			return err
		}
		if len(info.Attachments) > 1 {
			glog.Warningf("Found multiple attachments for volume: %v", info)
		}
		attachmentStatus := ""
		for _, attachment := range info.Attachments {
			if attachmentStatus != "" {
				glog.Warning("Found multiple attachments: ", info)
			}
			if attachment.State != nil {
				attachmentStatus = *attachment.State
			} else {
				// Shouldn't happen, but don't panic...
				glog.Warning("Ignoring nil attachment state: ", attachment)
			}
		}
		if attachmentStatus == "" {
			attachmentStatus = "detached"
		}
		if attachmentStatus == status {
			return nil
		}

		glog.V(2).Infof("Waiting for volume state: actual=%s, desired=%s", attachmentStatus, status)

		attempt++
		if attempt > maxAttempts {
			glog.Warningf("Timeout waiting for volume state: actual=%s, desired=%s", attachmentStatus, status)
			return errors.New("Timeout waiting for volume state")
		}

		time.Sleep(1 * time.Second)
	}
}

// Deletes the EBS disk
func (self *awsDisk) deleteVolume() (bool, error) {
	request := &ec2.DeleteVolumeInput{VolumeId: aws.String(self.awsID)}
	_, err := self.ec2.DeleteVolume(request)
	if err != nil {
		if awsError, ok := err.(awserr.Error); ok {
			if awsError.Code() == "InvalidVolume.NotFound" {
				return false, nil
			}
		}
		return false, fmt.Errorf("error deleting EBS volumes: %v", err)
	}
	return true, nil
}

// Builds the awsInstance for the EC2 instance on which we are running.
// This is called when the AWSCloud is initialized, and should not be called otherwise (because the awsInstance for the local instance is a singleton with drive mapping state)
func (c *AWSCloud) buildSelfAWSInstance() (*awsInstance, error) {
	if c.selfAWSInstance != nil {
		panic("do not call buildSelfAWSInstance directly")
	}
	instanceId, err := c.metadata.GetMetadata("instance-id")
	if err != nil {
		return nil, fmt.Errorf("error fetching instance-id from ec2 metadata service: %v", err)
	}

	// We want to fetch the hostname via the EC2 metadata service
	// (`GetMetadata("local-hostname")`): But see #11543 - we need to use
	// the EC2 API to get the privateDnsName in case of a private DNS zone
	// e.g. mydomain.io, because the metadata service returns the wrong
	// hostname.  Once we're doing that, we might as well get all our
	// information from the instance returned by the EC2 API - it is a
	// single API call to get all the information, and it means we don't
	// have two code paths.
	instance, err := c.getInstanceByID(instanceId)
	if err != nil {
		return nil, fmt.Errorf("error finding instance %s: %v", instanceId, err)
	}
	return newAWSInstance(c.ec2, instance), nil
}

// Gets the awsInstance with node-name nodeName, or the 'self' instance if nodeName == ""
func (c *AWSCloud) getAwsInstance(nodeName string) (*awsInstance, error) {
	var awsInstance *awsInstance
	if nodeName == "" {
		awsInstance = c.selfAWSInstance
	} else {
		instance, err := c.getInstanceByNodeName(nodeName)
		if err != nil {
			return nil, fmt.Errorf("error finding instance %s: %v", nodeName, err)
		}

		awsInstance = newAWSInstance(c.ec2, instance)
	}

	return awsInstance, nil
}

// Implements Volumes.AttachDisk
func (c *AWSCloud) AttachDisk(diskName string, instanceName string, readOnly bool) (string, error) {
	disk, err := newAWSDisk(c, diskName)
	if err != nil {
		return "", err
	}

	awsInstance, err := c.getAwsInstance(instanceName)
	if err != nil {
		return "", err
	}

	if readOnly {
		// TODO: We could enforce this when we mount the volume (?)
		// TODO: We could also snapshot the volume and attach copies of it
		return "", errors.New("AWS volumes cannot be mounted read-only")
	}

	mountDevice, alreadyAttached, err := awsInstance.getMountDevice(disk.awsID, true)
	if err != nil {
		return "", err
	}

	// Inside the instance, the mountpoint always looks like /dev/xvdX (?)
	hostDevice := "/dev/xvd" + string(mountDevice)
	// We are using xvd names (so we are HVM only)
	// See http://docs.aws.amazon.com/AWSEC2/latest/UserGuide/device_naming.html
	ec2Device := "/dev/xvd" + string(mountDevice)

	// attachEnded is set to true if the attach operation completed
	// (successfully or not)
	attachEnded := false
	defer func() {
		if attachEnded {
			awsInstance.endAttaching(disk.awsID, mountDevice)
		}
	}()

	if !alreadyAttached {
		request := &ec2.AttachVolumeInput{
			Device:     aws.String(ec2Device),
			InstanceId: aws.String(awsInstance.awsID),
			VolumeId:   aws.String(disk.awsID),
		}

		attachResponse, err := c.ec2.AttachVolume(request)
		if err != nil {
			attachEnded = true
			// TODO: Check if the volume was concurrently attached?
			return "", fmt.Errorf("Error attaching EBS volume: %v", err)
		}

		glog.V(2).Infof("AttachVolume request returned %v", attachResponse)
	}

	err = disk.waitForAttachmentStatus("attached")
	if err != nil {
		return "", err
	}

	attachEnded = true

	return hostDevice, nil
}

// Implements Volumes.DetachDisk
func (aws *AWSCloud) DetachDisk(diskName string, instanceName string) (string, error) {
	disk, err := newAWSDisk(aws, diskName)
	if err != nil {
		return "", err
	}

	awsInstance, err := aws.getAwsInstance(instanceName)
	if err != nil {
		return "", err
	}

	mountDevice, alreadyAttached, err := awsInstance.getMountDevice(disk.awsID, false)
	if err != nil {
		return "", err
	}

	if !alreadyAttached {
		glog.Warning("DetachDisk called on non-attached disk: ", diskName)
		// TODO: Continue?  Tolerate non-attached error in DetachVolume?
	}

	request := ec2.DetachVolumeInput{
		InstanceId: &awsInstance.awsID,
		VolumeId:   &disk.awsID,
	}

	response, err := aws.ec2.DetachVolume(&request)
	if err != nil {
		return "", fmt.Errorf("error detaching EBS volume: %v", err)
	}
	if response == nil {
		return "", errors.New("no response from DetachVolume")
	}

	err = disk.waitForAttachmentStatus("detached")
	if err != nil {
		return "", err
	}

	if mountDevice != "" {
		awsInstance.endAttaching(disk.awsID, mountDevice)
	}

	hostDevicePath := "/dev/xvd" + string(mountDevice)
	return hostDevicePath, err
}

// CreateDisk implements Volumes.CreateDisk
func (s *AWSCloud) CreateDisk(volumeOptions *VolumeOptions) (string, error) {
	allZones, err := s.getAllZones()
	if err != nil {
		return "", fmt.Errorf("error querying for all zones: %v", err)
	}

	createAZ := volume.ChooseZoneForVolume(allZones, volumeOptions.PVCName)

	// TODO: Should we tag this with the cluster id (so it gets deleted when the cluster does?)
	request := &ec2.CreateVolumeInput{}
	request.AvailabilityZone = &createAZ
	volSize := int64(volumeOptions.CapacityGB)
	request.Size = &volSize
	request.VolumeType = aws.String(DefaultVolumeType)
	response, err := s.ec2.CreateVolume(request)
	if err != nil {
		return "", err
	}

	az := orEmpty(response.AvailabilityZone)
	awsID := orEmpty(response.VolumeId)

	volumeName := "aws://" + az + "/" + awsID

	// apply tags
	tags := make(map[string]string)
	for k, v := range volumeOptions.Tags {
		tags[k] = v
	}

	if s.getClusterName() != "" {
		tags[TagNameKubernetesCluster] = s.getClusterName()
	}

	if len(tags) != 0 {
		if err := s.createTags(awsID, tags); err != nil {
			// delete the volume and hope it succeeds
			_, delerr := s.DeleteDisk(volumeName)
			if delerr != nil {
				// delete did not succeed, we have a stray volume!
				return "", fmt.Errorf("error tagging volume %s, could not delete the volume: %v", volumeName, delerr)
			}
			return "", fmt.Errorf("error tagging volume %s: %v", volumeName, err)
		}
	}
	return volumeName, nil
}

// Implements Volumes.DeleteDisk
func (c *AWSCloud) DeleteDisk(volumeName string) (bool, error) {
	awsDisk, err := newAWSDisk(c, volumeName)
	if err != nil {
		return false, err
	}
	return awsDisk.deleteVolume()
}

// Implements Volumes.GetVolumeLabels
func (c *AWSCloud) GetVolumeLabels(volumeName string) (map[string]string, error) {
	awsDisk, err := newAWSDisk(c, volumeName)
	if err != nil {
		return nil, err
	}
	info, err := awsDisk.describeVolume()
	if err != nil {
		return nil, err
	}
	labels := make(map[string]string)
	az := aws.StringValue(info.AvailabilityZone)
	if az == "" {
		return nil, fmt.Errorf("volume did not have AZ information: %q", info.VolumeId)
	}

	labels[unversioned.LabelZoneFailureDomain] = az
	region, err := azToRegion(az)
	if err != nil {
		return nil, err
	}
	labels[unversioned.LabelZoneRegion] = region

	return labels, nil
}

// Implement Volumes.GetDiskPath
func (c *AWSCloud) GetDiskPath(volumeName string) (string, error) {
	awsDisk, err := newAWSDisk(c, volumeName)
	if err != nil {
		return "", err
	}
	info, err := awsDisk.describeVolume()
	if err != nil {
		return "", err
	}
	if len(info.Attachments) == 0 {
		return "", fmt.Errorf("No attachement to volume %s", volumeName)
	}
	return aws.StringValue(info.Attachments[0].Device), nil
}

// Implement Volumes.DiskIsAttached
func (c *AWSCloud) DiskIsAttached(diskName, instanceID string) (bool, error) {
	awsInstance, err := c.getAwsInstance(instanceID)
	if err != nil {
		return false, err
	}

	info, err := awsInstance.describeInstance()
	if err != nil {
		return false, err
	}
	for _, blockDevice := range info.BlockDeviceMappings {
		name := aws.StringValue(blockDevice.Ebs.VolumeId)
		if name == diskName {
			return true, nil
		}
	}
	return false, nil
}

// Gets the current load balancer state
func (s *AWSCloud) describeLoadBalancer(name string) (*elb.LoadBalancerDescription, error) {
	request := &elb.DescribeLoadBalancersInput{}
	request.LoadBalancerNames = []*string{&name}

	response, err := s.elb.DescribeLoadBalancers(request)
	if err != nil {
		if awsError, ok := err.(awserr.Error); ok {
			if awsError.Code() == "LoadBalancerNotFound" {
				return nil, nil
			}
		}
		return nil, err
	}

	var ret *elb.LoadBalancerDescription
	for _, loadBalancer := range response.LoadBalancerDescriptions {
		if ret != nil {
			glog.Errorf("Found multiple load balancers with name: %s", name)
		}
		ret = loadBalancer
	}
	return ret, nil
}

// Retrieves instance's vpc id from metadata
func (self *AWSCloud) findVPCID() (string, error) {
	macs, err := self.metadata.GetMetadata("network/interfaces/macs/")
	if err != nil {
		return "", fmt.Errorf("Could not list interfaces of the instance: %v", err)
	}

	// loop over interfaces, first vpc id returned wins
	for _, macPath := range strings.Split(macs, "\n") {
		if len(macPath) == 0 {
			continue
		}
		url := fmt.Sprintf("network/interfaces/macs/%svpc-id", macPath)
		vpcID, err := self.metadata.GetMetadata(url)
		if err != nil {
			continue
		}
		return vpcID, nil
	}
	return "", fmt.Errorf("Could not find VPC ID in instance metadata")
}

// Retrieves the specified security group from the AWS API, or returns nil if not found
func (s *AWSCloud) findSecurityGroup(securityGroupId string) (*ec2.SecurityGroup, error) {
	describeSecurityGroupsRequest := &ec2.DescribeSecurityGroupsInput{
		GroupIds: []*string{&securityGroupId},
	}
	// We don't apply our tag filters because we are retrieving by ID

	groups, err := s.ec2.DescribeSecurityGroups(describeSecurityGroupsRequest)
	if err != nil {
		glog.Warningf("Error retrieving security group: %q", err)
		return nil, err
	}

	if len(groups) == 0 {
		return nil, nil
	}
	if len(groups) != 1 {
		// This should not be possible - ids should be unique
		return nil, fmt.Errorf("multiple security groups found with same id %q", securityGroupId)
	}
	group := groups[0]
	return group, nil
}

func isEqualIntPointer(l, r *int64) bool {
	if l == nil {
		return r == nil
	}
	if r == nil {
		return l == nil
	}
	return *l == *r
}

func isEqualStringPointer(l, r *string) bool {
	if l == nil {
		return r == nil
	}
	if r == nil {
		return l == nil
	}
	return *l == *r
}

func ipPermissionExists(newPermission, existing *ec2.IpPermission, compareGroupUserIDs bool) bool {
	if !isEqualIntPointer(newPermission.FromPort, existing.FromPort) {
		return false
	}
	if !isEqualIntPointer(newPermission.ToPort, existing.ToPort) {
		return false
	}
	if !isEqualStringPointer(newPermission.IpProtocol, existing.IpProtocol) {
		return false
	}
	// Check only if newPermission is a subset of existing. Usually it has zero or one elements.
	// Not doing actual CIDR math yet; not clear it's needed, either.
	glog.V(4).Infof("Comparing %v to %v", newPermission, existing)
	if len(newPermission.IpRanges) > len(existing.IpRanges) {
		return false
	}

	for j := range newPermission.IpRanges {
		found := false
		for k := range existing.IpRanges {
			if isEqualStringPointer(newPermission.IpRanges[j].CidrIp, existing.IpRanges[k].CidrIp) {
				found = true
				break
			}
		}
		if found == false {
			return false
		}
	}
	for _, leftPair := range newPermission.UserIdGroupPairs {
		for _, rightPair := range existing.UserIdGroupPairs {
			if isEqualUserGroupPair(leftPair, rightPair, compareGroupUserIDs) {
				return true
			}
		}
		return false
	}

	return true
}

func isEqualUserGroupPair(l, r *ec2.UserIdGroupPair, compareGroupUserIDs bool) bool {
	glog.V(2).Infof("Comparing %v to %v", *l.GroupId, *r.GroupId)
	if isEqualStringPointer(l.GroupId, r.GroupId) {
		if compareGroupUserIDs {
			if isEqualStringPointer(l.UserId, r.UserId) {
				return true
			}
		} else {
			return true
		}
	}

	return false
}

// Makes sure the security group ingress is exactly the specified permissions
// Returns true if and only if changes were made
// The security group must already exist
func (s *AWSCloud) setSecurityGroupIngress(securityGroupId string, permissions IPPermissionSet) (bool, error) {
	group, err := s.findSecurityGroup(securityGroupId)
	if err != nil {
		glog.Warning("Error retrieving security group", err)
		return false, err
	}

	if group == nil {
		return false, fmt.Errorf("security group not found: %s", securityGroupId)
	}

	glog.V(2).Infof("Existing security group ingress: %s %v", securityGroupId, group.IpPermissions)

	actual := NewIPPermissionSet(group.IpPermissions...)

	// EC2 groups rules together, for example combining:
	//
	// { Port=80, Range=[A] } and { Port=80, Range=[B] }
	//
	// into { Port=80, Range=[A,B] }
	//
	// We have to ungroup them, because otherwise the logic becomes really
	// complicated, and also because if we have Range=[A,B] and we try to
	// add Range=[A] then EC2 complains about a duplicate rule.
	permissions = permissions.Ungroup()
	actual = actual.Ungroup()

	remove := actual.Difference(permissions)
	add := permissions.Difference(actual)

	if add.Len() == 0 && remove.Len() == 0 {
		return false, nil
	}

	// TODO: There is a limit in VPC of 100 rules per security group, so we
	// probably should try grouping or combining to fit under this limit.
	// But this is only used on the ELB security group currently, so it
	// would require (ports * CIDRS) > 100.  Also, it isn't obvious exactly
	// how removing single permissions from compound rules works, and we
	// don't want to accidentally open more than intended while we're
	// applying changes.
	if add.Len() != 0 {
		glog.V(2).Infof("Adding security group ingress: %s %v", securityGroupId, add.List())

		request := &ec2.AuthorizeSecurityGroupIngressInput{}
		request.GroupId = &securityGroupId
		request.IpPermissions = add.List()
		_, err = s.ec2.AuthorizeSecurityGroupIngress(request)
		if err != nil {
			return false, fmt.Errorf("error authorizing security group ingress: %v", err)
		}
	}
	if remove.Len() != 0 {
		glog.V(2).Infof("Remove security group ingress: %s %v", securityGroupId, remove.List())

		request := &ec2.RevokeSecurityGroupIngressInput{}
		request.GroupId = &securityGroupId
		request.IpPermissions = remove.List()
		_, err = s.ec2.RevokeSecurityGroupIngress(request)
		if err != nil {
			return false, fmt.Errorf("error revoking security group ingress: %v", err)
		}
	}

	return true, nil
}

// Makes sure the security group includes the specified permissions
// Returns true if and only if changes were made
// The security group must already exist
func (s *AWSCloud) addSecurityGroupIngress(securityGroupId string, addPermissions []*ec2.IpPermission) (bool, error) {
	group, err := s.findSecurityGroup(securityGroupId)
	if err != nil {
		glog.Warningf("Error retrieving security group: %v", err)
		return false, err
	}

	if group == nil {
		return false, fmt.Errorf("security group not found: %s", securityGroupId)
	}

	glog.V(2).Infof("Existing security group ingress: %s %v", securityGroupId, group.IpPermissions)

	changes := []*ec2.IpPermission{}
	for _, addPermission := range addPermissions {
		hasUserID := false
		for i := range addPermission.UserIdGroupPairs {
			if addPermission.UserIdGroupPairs[i].UserId != nil {
				hasUserID = true
			}
		}

		found := false
		for _, groupPermission := range group.IpPermissions {
			if ipPermissionExists(addPermission, groupPermission, hasUserID) {
				found = true
				break
			}
		}

		if !found {
			changes = append(changes, addPermission)
		}
	}

	if len(changes) == 0 {
		return false, nil
	}

	glog.V(2).Infof("Adding security group ingress: %s %v", securityGroupId, changes)

	request := &ec2.AuthorizeSecurityGroupIngressInput{}
	request.GroupId = &securityGroupId
	request.IpPermissions = changes
	_, err = s.ec2.AuthorizeSecurityGroupIngress(request)
	if err != nil {
		glog.Warning("Error authorizing security group ingress", err)
		return false, fmt.Errorf("error authorizing security group ingress: %v", err)
	}

	return true, nil
}

// Makes sure the security group no longer includes the specified permissions
// Returns true if and only if changes were made
// If the security group no longer exists, will return (false, nil)
func (s *AWSCloud) removeSecurityGroupIngress(securityGroupId string, removePermissions []*ec2.IpPermission) (bool, error) {
	group, err := s.findSecurityGroup(securityGroupId)
	if err != nil {
		glog.Warningf("Error retrieving security group: %v", err)
		return false, err
	}

	if group == nil {
		glog.Warning("Security group not found: ", securityGroupId)
		return false, nil
	}

	changes := []*ec2.IpPermission{}
	for _, removePermission := range removePermissions {
		hasUserID := false
		for i := range removePermission.UserIdGroupPairs {
			if removePermission.UserIdGroupPairs[i].UserId != nil {
				hasUserID = true
			}
		}

		var found *ec2.IpPermission
		for _, groupPermission := range group.IpPermissions {
			if ipPermissionExists(removePermission, groupPermission, hasUserID) {
				found = removePermission
				break
			}
		}

		if found != nil {
			changes = append(changes, found)
		}
	}

	if len(changes) == 0 {
		return false, nil
	}

	glog.V(2).Infof("Removing security group ingress: %s %v", securityGroupId, changes)

	request := &ec2.RevokeSecurityGroupIngressInput{}
	request.GroupId = &securityGroupId
	request.IpPermissions = changes
	_, err = s.ec2.RevokeSecurityGroupIngress(request)
	if err != nil {
		glog.Warningf("Error revoking security group ingress: %v", err)
		return false, err
	}

	return true, nil
}

// Ensure that a resource has the correct tags
// If it has no tags, we assume that this was a problem caused by an error in between creation and tagging,
// and we add the tags.  If it has a different cluster's tags, that is an error.
func (s *AWSCloud) ensureClusterTags(resourceID string, tags []*ec2.Tag) error {
	actualTags := make(map[string]string)
	for _, tag := range tags {
		actualTags[aws.StringValue(tag.Key)] = aws.StringValue(tag.Value)
	}

	addTags := make(map[string]string)
	for k, expected := range s.filterTags {
		actual := actualTags[k]
		if actual == expected {
			continue
		}
		if actual == "" {
			glog.Warningf("Resource %q was missing expected cluster tag %q.  Will add (with value %q)", resourceID, k, expected)
			addTags[k] = expected
		} else {
			return fmt.Errorf("resource %q has tag belonging to another cluster: %q=%q (expected %q)", resourceID, k, actual, expected)
		}
	}

	if err := s.createTags(resourceID, addTags); err != nil {
		return fmt.Errorf("error adding missing tags to resource %q: %v", resourceID, err)
	}

	return nil
}

// Makes sure the security group exists.
// For multi-cluster isolation, name must be globally unique, for example derived from the service UUID.
// Returns the security group id or error
func (s *AWSCloud) ensureSecurityGroup(name string, description string) (string, error) {
	groupID := ""
	attempt := 0
	for {
		attempt++

		request := &ec2.DescribeSecurityGroupsInput{}
		filters := []*ec2.Filter{
			newEc2Filter("group-name", name),
			newEc2Filter("vpc-id", s.vpcID),
		}
		// Note that we do _not_ add our tag filters; group-name + vpc-id is the EC2 primary key.
		// However, we do check that it matches our tags.
		// If it doesn't have any tags, we tag it; this is how we recover if we failed to tag before.
		// If it has a different cluster's tags, that is an error.
		// This shouldn't happen because name is expected to be globally unique (UUID derived)
		request.Filters = filters

		securityGroups, err := s.ec2.DescribeSecurityGroups(request)
		if err != nil {
			return "", err
		}

		if len(securityGroups) >= 1 {
			if len(securityGroups) > 1 {
				glog.Warningf("Found multiple security groups with name: %q", name)
			}
			err := s.ensureClusterTags(aws.StringValue(securityGroups[0].GroupId), securityGroups[0].Tags)
			if err != nil {
				return "", err
			}

			return aws.StringValue(securityGroups[0].GroupId), nil
		}

		createRequest := &ec2.CreateSecurityGroupInput{}
		createRequest.VpcId = &s.vpcID
		createRequest.GroupName = &name
		createRequest.Description = &description

		createResponse, err := s.ec2.CreateSecurityGroup(createRequest)
		if err != nil {
			ignore := false
			switch err := err.(type) {
			case awserr.Error:
				if err.Code() == "InvalidGroup.Duplicate" && attempt < MaxReadThenCreateRetries {
					glog.V(2).Infof("Got InvalidGroup.Duplicate while creating security group (race?); will retry")
					ignore = true
				}
			}
			if !ignore {
				glog.Error("Error creating security group: ", err)
				return "", err
			}
			time.Sleep(1 * time.Second)
		} else {
			groupID = orEmpty(createResponse.GroupId)
			break
		}
	}
	if groupID == "" {
		return "", fmt.Errorf("created security group, but id was not returned: %s", name)
	}

	err := s.createTags(groupID, s.filterTags)
	if err != nil {
		// If we retry, ensureClusterTags will recover from this - it
		// will add the missing tags.  We could delete the security
		// group here, but that doesn't feel like the right thing, as
		// the caller is likely to retry the create
		return "", fmt.Errorf("error tagging security group: %v", err)
	}
	return groupID, nil
}

// createTags calls EC2 CreateTags, but adds retry-on-failure logic
// We retry mainly because if we create an object, we cannot tag it until it is "fully created" (eventual consistency)
// The error code varies though (depending on what we are tagging), so we simply retry on all errors
func (s *AWSCloud) createTags(resourceID string, tags map[string]string) error {
	if tags == nil || len(tags) == 0 {
		return nil
	}

	var awsTags []*ec2.Tag
	for k, v := range tags {
		tag := &ec2.Tag{
			Key:   aws.String(k),
			Value: aws.String(v),
		}
		awsTags = append(awsTags, tag)
	}

	request := &ec2.CreateTagsInput{}
	request.Resources = []*string{&resourceID}
	request.Tags = awsTags

	// TODO: We really should do exponential backoff here
	attempt := 0
	maxAttempts := 60

	for {
		_, err := s.ec2.CreateTags(request)
		if err == nil {
			return nil
		}

		// We could check that the error is retryable, but the error code changes based on what we are tagging
		// SecurityGroup: InvalidGroup.NotFound
		attempt++
		if attempt > maxAttempts {
			glog.Warningf("Failed to create tags (too many attempts): %v", err)
			return err
		}
		glog.V(2).Infof("Failed to create tags; will retry.  Error was %v", err)
		time.Sleep(1 * time.Second)
	}
}

// Finds the value for a given tag.
func findTag(tags []*ec2.Tag, key string) (string, bool) {
	for _, tag := range tags {
		if aws.StringValue(tag.Key) == key {
			return aws.StringValue(tag.Value), true
		}
	}
	return "", false
}

// Finds the subnets associated with the cluster, by matching tags.
// For maximal backwards compatibility, if no subnets are tagged, it will fall-back to the current subnet.
// However, in future this will likely be treated as an error.
func (c *AWSCloud) findSubnets() ([]*ec2.Subnet, error) {
	request := &ec2.DescribeSubnetsInput{}
	vpcIDFilter := newEc2Filter("vpc-id", c.vpcID)
	filters := []*ec2.Filter{vpcIDFilter}
	filters = c.addFilters(filters)
	request.Filters = filters

	subnets, err := c.ec2.DescribeSubnets(request)
	if err != nil {
		return nil, fmt.Errorf("error describing subnets: %v", err)
	}

	if len(subnets) != 0 {
		return subnets, nil
	}

	// Fall back to the current instance subnets, if nothing is tagged
	glog.Warningf("No tagged subnets found; will fall-back to the current subnet only.  This is likely to be an error in a future version of k8s.")

	request = &ec2.DescribeSubnetsInput{}
	filters = []*ec2.Filter{newEc2Filter("subnet-id", c.selfAWSInstance.subnetID)}
	request.Filters = filters

	subnets, err = c.ec2.DescribeSubnets(request)
	if err != nil {
		return nil, fmt.Errorf("error describing subnets: %v", err)
	}

	return subnets, nil
}

// Finds the subnets to use for an ELB we are creating.
// Normal (Internet-facing) ELBs must use public subnets, so we skip private subnets.
// Internal ELBs can use public or private subnets, but if we have a private subnet we should prefer that.
func (s *AWSCloud) findELBSubnets(internalELB bool) ([]string, error) {
	vpcIDFilter := newEc2Filter("vpc-id", s.vpcID)

	subnets, err := s.findSubnets()
	if err != nil {
		return nil, err
	}

	rRequest := &ec2.DescribeRouteTablesInput{}
	rRequest.Filters = []*ec2.Filter{vpcIDFilter}
	rt, err := s.ec2.DescribeRouteTables(rRequest)
	if err != nil {
		return nil, fmt.Errorf("error describe route table: %v", err)
	}

	subnetsByAZ := make(map[string]*ec2.Subnet)
	for _, subnet := range subnets {
		az := aws.StringValue(subnet.AvailabilityZone)
		id := aws.StringValue(subnet.SubnetId)
		if az == "" || id == "" {
			glog.Warningf("Ignoring subnet with empty az/id: %v", subnet)
			continue
		}

		isPublic, err := isSubnetPublic(rt, id)
		if err != nil {
			return nil, err
		}
		if !internalELB && !isPublic {
			glog.V(2).Infof("Ignoring private subnet for public ELB %q", id)
			continue
		}

		existing := subnetsByAZ[az]
		if existing == nil {
			subnetsByAZ[az] = subnet
			continue
		}

		// Try to break the tie using a tag
		var tagName string
		if internalELB {
			tagName = TagNameSubnetInternalELB
		} else {
			tagName = TagNameSubnetPublicELB
		}

		_, existingHasTag := findTag(existing.Tags, tagName)
		_, subnetHasTag := findTag(subnet.Tags, tagName)

		if existingHasTag != subnetHasTag {
			if subnetHasTag {
				subnetsByAZ[az] = subnet
			}
			continue
		}

		// TODO: Should this be an error?
		glog.Warningf("Found multiple subnets in AZ %q; making arbitrary choice between subnets %q and %q", az, *existing.SubnetId, *subnet.SubnetId)
		continue
	}

	var subnetIDs []string
	for _, subnet := range subnetsByAZ {
		subnetIDs = append(subnetIDs, aws.StringValue(subnet.SubnetId))
	}

	return subnetIDs, nil
}

func isSubnetPublic(rt []*ec2.RouteTable, subnetID string) (bool, error) {
	var subnetTable *ec2.RouteTable
	for _, table := range rt {
		for _, assoc := range table.Associations {
			if aws.StringValue(assoc.SubnetId) == subnetID {
				subnetTable = table
				break
			}
		}
	}

	if subnetTable == nil {
		// If there is no explicit association, the subnet will be implicitly
		// associated with the VPC's main routing table.
		for _, table := range rt {
			for _, assoc := range table.Associations {
				if aws.BoolValue(assoc.Main) == true {
					glog.V(4).Infof("Assuming implicit use of main routing table %s for %s",
						aws.StringValue(table.RouteTableId), subnetID)
					subnetTable = table
					break
				}
			}
		}
	}

	if subnetTable == nil {
		return false, fmt.Errorf("Could not locate routing table for subnet %s", subnetID)
	}

	for _, route := range subnetTable.Routes {
		// There is no direct way in the AWS API to determine if a subnet is public or private.
		// A public subnet is one which has an internet gateway route
		// we look for the gatewayId and make sure it has the prefix of igw to differentiate
		// from the default in-subnet route which is called "local"
		// or other virtual gateway (starting with vgv)
		// or vpc peering connections (starting with pcx).
		if strings.HasPrefix(aws.StringValue(route.GatewayId), "igw") {
			return true, nil
		}
	}

	return false, nil
}

type portSets struct {
	names   sets.String
	numbers sets.Int64
}

// getPortSets returns a portSets structure representing port names and numbers
// that the comma-separated string describes. If the input is empty or equal to
// "*", a nil pointer is returned.
func getPortSets(annotation string) (ports *portSets) {
	if annotation != "" && annotation != "*" {
		ports = &portSets{
			sets.NewString(),
			sets.NewInt64(),
		}
		portStringSlice := strings.Split(annotation, ",")
		for _, item := range portStringSlice {
			port, err := strconv.Atoi(item)
			if err != nil {
				ports.names.Insert(item)
			} else {
				ports.numbers.Insert(int64(port))
			}
		}
	}
	return
}

// buildListener creates a new listener from the given port, adding an SSL certificate
// if indicated by the appropriate annotations.
func buildListener(port api.ServicePort, annotations map[string]string, sslPorts *portSets) (*elb.Listener, error) {
	loadBalancerPort := int64(port.Port)
	portName := strings.ToLower(port.Name)
	instancePort := int64(port.NodePort)
	protocol := strings.ToLower(string(port.Protocol))
	instanceProtocol := protocol

	listener := &elb.Listener{}
	listener.InstancePort = &instancePort
	listener.LoadBalancerPort = &loadBalancerPort
	certID := annotations[ServiceAnnotationLoadBalancerCertificate]
	if certID != "" && (sslPorts == nil || sslPorts.numbers.Has(loadBalancerPort) || sslPorts.names.Has(portName)) {
		instanceProtocol = annotations[ServiceAnnotationLoadBalancerBEProtocol]
		if instanceProtocol == "" {
			protocol = "ssl"
			instanceProtocol = "tcp"
		} else {
			protocol = backendProtocolMapping[instanceProtocol]
			if protocol == "" {
				return nil, fmt.Errorf("Invalid backend protocol %s for %s in %s", instanceProtocol, certID, ServiceAnnotationLoadBalancerBEProtocol)
			}
		}
		listener.SSLCertificateId = &certID
	}
	listener.Protocol = &protocol
	listener.InstanceProtocol = &instanceProtocol

	return listener, nil
}

// EnsureLoadBalancer implements LoadBalancer.EnsureLoadBalancer
func (s *AWSCloud) EnsureLoadBalancer(apiService *api.Service, hosts []string) (*api.LoadBalancerStatus, error) {
	annotations := apiService.Annotations
	glog.V(2).Infof("EnsureLoadBalancer(%v, %v, %v, %v, %v, %v, %v)",
		apiService.Namespace, apiService.Name, s.region, apiService.Spec.LoadBalancerIP, apiService.Spec.Ports, hosts, annotations)

	if apiService.Spec.SessionAffinity != api.ServiceAffinityNone {
		// ELB supports sticky sessions, but only when configured for HTTP/HTTPS
		return nil, fmt.Errorf("unsupported load balancer affinity: %v", apiService.Spec.SessionAffinity)
	}

	if len(apiService.Spec.Ports) == 0 {
		return nil, fmt.Errorf("requested load balancer with no ports")
	}

	// Figure out what mappings we want on the load balancer
	listeners := []*elb.Listener{}
	portList := getPortSets(annotations[ServiceAnnotationLoadBalancerSSLPorts])
	for _, port := range apiService.Spec.Ports {
		if port.Protocol != api.ProtocolTCP {
			return nil, fmt.Errorf("Only TCP LoadBalancer is supported for AWS ELB")
		}
		if port.NodePort == 0 {
			glog.Errorf("Ignoring port without NodePort defined: %v", port)
			continue
		}
		listener, err := buildListener(port, annotations, portList)
		if err != nil {
			return nil, err
		}
		listeners = append(listeners, listener)
	}

	if apiService.Spec.LoadBalancerIP != "" {
		return nil, fmt.Errorf("LoadBalancerIP cannot be specified for AWS ELB")
	}

	hostSet := sets.NewString(hosts...)
	instances, err := s.getInstancesByNodeNamesCached(hostSet)
	if err != nil {
		return nil, err
	}

	sourceRanges, err := service.GetLoadBalancerSourceRanges(apiService)
	if err != nil {
		return nil, err
	}

	// Determine if this is tagged as an Internal ELB
	internalELB := false
	internalAnnotation := apiService.Annotations[ServiceAnnotationLoadBalancerInternal]
	if internalAnnotation != "" {
		if internalAnnotation != "0.0.0.0/0" {
			return nil, fmt.Errorf("annotation %q=%q detected, but the only value supported currently is 0.0.0.0/0", ServiceAnnotationLoadBalancerInternal, internalAnnotation)
		}
		if !service.IsAllowAll(sourceRanges) {
			// TODO: Unify the two annotations
			return nil, fmt.Errorf("source-range annotation cannot be combined with the internal-elb annotation")
		}
		internalELB = true
	}

	// Determine if we need to set the Proxy protocol policy
	proxyProtocol := false
	proxyProtocolAnnotation := apiService.Annotations[ServiceAnnotationLoadBalancerProxyProtocol]
	if proxyProtocolAnnotation != "" {
		if proxyProtocolAnnotation != "*" {
			return nil, fmt.Errorf("annotation %q=%q detected, but the only value supported currently is '*'", ServiceAnnotationLoadBalancerProxyProtocol, proxyProtocolAnnotation)
		}
		proxyProtocol = true
	}

	// Find the subnets that the ELB will live in
	subnetIDs, err := s.findELBSubnets(internalELB)
	if err != nil {
		glog.Error("Error listing subnets in VPC: ", err)
		return nil, err
	}

	// Bail out early if there are no subnets
	if len(subnetIDs) == 0 {
		return nil, fmt.Errorf("could not find any suitable subnets for creating the ELB")
	}

	loadBalancerName := cloudprovider.GetLoadBalancerName(apiService)
	serviceName := types.NamespacedName{Namespace: apiService.Namespace, Name: apiService.Name}

	// Create a security group for the load balancer
	var securityGroupID string
	{
		sgName := "k8s-elb-" + loadBalancerName
		sgDescription := fmt.Sprintf("Security group for Kubernetes ELB %s (%v)", loadBalancerName, serviceName)
		securityGroupID, err = s.ensureSecurityGroup(sgName, sgDescription)
		if err != nil {
			glog.Error("Error creating load balancer security group: ", err)
			return nil, err
		}

		ec2SourceRanges := []*ec2.IpRange{}
		for _, sourceRange := range sourceRanges.StringSlice() {
			ec2SourceRanges = append(ec2SourceRanges, &ec2.IpRange{CidrIp: aws.String(sourceRange)})
		}

		permissions := NewIPPermissionSet()
		for _, port := range apiService.Spec.Ports {
			portInt64 := int64(port.Port)
			protocol := strings.ToLower(string(port.Protocol))

			permission := &ec2.IpPermission{}
			permission.FromPort = &portInt64
			permission.ToPort = &portInt64
			permission.IpRanges = ec2SourceRanges
			permission.IpProtocol = &protocol

			permissions.Insert(permission)
		}

		// Allow ICMP fragmentation packets, important for MTU discovery
		{
			permission := &ec2.IpPermission{
				IpProtocol: aws.String("icmp"),
				FromPort:   aws.Int64(3),
				ToPort:     aws.Int64(4),
				IpRanges:   []*ec2.IpRange{{CidrIp: aws.String("0.0.0.0/0")}},
			}

			permissions.Insert(permission)
		}

		_, err = s.setSecurityGroupIngress(securityGroupID, permissions)
		if err != nil {
			return nil, err
		}
	}
	securityGroupIDs := []string{securityGroupID}

	// Build the load balancer itself
	loadBalancer, err := s.ensureLoadBalancer(
		serviceName,
		loadBalancerName,
		listeners,
		subnetIDs,
		securityGroupIDs,
		internalELB,
		proxyProtocol,
	)
	if err != nil {
		return nil, err
	}

	err = s.ensureLoadBalancerHealthCheck(loadBalancer, listeners)
	if err != nil {
		return nil, err
	}

	err = s.updateInstanceSecurityGroupsForLoadBalancer(loadBalancer, instances)
	if err != nil {
		glog.Warningf("Error opening ingress rules for the load balancer to the instances: %v", err)
		return nil, err
	}

	err = s.ensureLoadBalancerInstances(orEmpty(loadBalancer.LoadBalancerName), loadBalancer.Instances, instances)
	if err != nil {
		glog.Warningf("Error registering instances with the load balancer: %v", err)
		return nil, err
	}

	glog.V(1).Infof("Loadbalancer %s (%v) has DNS name %s", loadBalancerName, serviceName, orEmpty(loadBalancer.DNSName))

	// TODO: Wait for creation?

	status := toStatus(loadBalancer)
	return status, nil
}

// GetLoadBalancer is an implementation of LoadBalancer.GetLoadBalancer
func (s *AWSCloud) GetLoadBalancer(service *api.Service) (*api.LoadBalancerStatus, bool, error) {
	loadBalancerName := cloudprovider.GetLoadBalancerName(service)
	lb, err := s.describeLoadBalancer(loadBalancerName)
	if err != nil {
		return nil, false, err
	}

	if lb == nil {
		return nil, false, nil
	}

	status := toStatus(lb)
	return status, true, nil
}

func toStatus(lb *elb.LoadBalancerDescription) *api.LoadBalancerStatus {
	status := &api.LoadBalancerStatus{}

	if !isNilOrEmpty(lb.DNSName) {
		var ingress api.LoadBalancerIngress
		ingress.Hostname = orEmpty(lb.DNSName)
		status.Ingress = []api.LoadBalancerIngress{ingress}
	}

	return status
}

// Returns the first security group for an instance, or nil
// We only create instances with one security group, so we don't expect multiple security groups.
// However, if there are multiple security groups, we will choose the one tagged with our cluster filter.
// Otherwise we will return an error.
func findSecurityGroupForInstance(instance *ec2.Instance, taggedSecurityGroups map[string]*ec2.SecurityGroup) (*ec2.GroupIdentifier, error) {
	instanceID := aws.StringValue(instance.InstanceId)

	var tagged []*ec2.GroupIdentifier
	var untagged []*ec2.GroupIdentifier
	for _, group := range instance.SecurityGroups {
		groupID := aws.StringValue(group.GroupId)
		if groupID == "" {
			glog.Warningf("Ignoring security group without id for instance %q: %v", instanceID, group)
			continue
		}
		_, isTagged := taggedSecurityGroups[groupID]
		if isTagged {
			tagged = append(tagged, group)
		} else {
			untagged = append(untagged, group)
		}
	}

	if len(tagged) > 0 {
		// We create instances with one SG
		// If users create multiple SGs, they must tag one of them as being k8s owned
		if len(tagged) != 1 {
			return nil, fmt.Errorf("Multiple tagged security groups found for instance %s; ensure only the k8s security group is tagged", instanceID)
		}
		return tagged[0], nil
	}

	if len(untagged) > 0 {
		// For back-compat, we will allow a single untagged SG
		if len(untagged) != 1 {
			return nil, fmt.Errorf("Multiple untagged security groups found for instance %s; ensure the k8s security group is tagged", instanceID)
		}
		return untagged[0], nil
	}

	glog.Warningf("No security group found for instance %q", instanceID)
	return nil, nil
}

// Return all the security groups that are tagged as being part of our cluster
func (s *AWSCloud) getTaggedSecurityGroups() (map[string]*ec2.SecurityGroup, error) {
	request := &ec2.DescribeSecurityGroupsInput{}
	request.Filters = s.addFilters(nil)
	groups, err := s.ec2.DescribeSecurityGroups(request)
	if err != nil {
		return nil, fmt.Errorf("error querying security groups: %v", err)
	}

	m := make(map[string]*ec2.SecurityGroup)
	for _, group := range groups {
		id := aws.StringValue(group.GroupId)
		if id == "" {
			glog.Warningf("Ignoring group without id: %v", group)
			continue
		}
		m[id] = group
	}
	return m, nil
}

// Open security group ingress rules on the instances so that the load balancer can talk to them
// Will also remove any security groups ingress rules for the load balancer that are _not_ needed for allInstances
func (s *AWSCloud) updateInstanceSecurityGroupsForLoadBalancer(lb *elb.LoadBalancerDescription, allInstances []*ec2.Instance) error {
	if s.cfg.Global.DisableSecurityGroupIngress {
		return nil
	}

	// Determine the load balancer security group id
	loadBalancerSecurityGroupId := ""
	for _, securityGroup := range lb.SecurityGroups {
		if isNilOrEmpty(securityGroup) {
			continue
		}
		if loadBalancerSecurityGroupId != "" {
			// We create LBs with one SG
			glog.Warningf("Multiple security groups for load balancer: %q", orEmpty(lb.LoadBalancerName))
		}
		loadBalancerSecurityGroupId = *securityGroup
	}
	if loadBalancerSecurityGroupId == "" {
		return fmt.Errorf("Could not determine security group for load balancer: %s", orEmpty(lb.LoadBalancerName))
	}

	// Get the actual list of groups that allow ingress from the load-balancer
	describeRequest := &ec2.DescribeSecurityGroupsInput{}
	filters := []*ec2.Filter{}
	filters = append(filters, newEc2Filter("ip-permission.group-id", loadBalancerSecurityGroupId))
	describeRequest.Filters = s.addFilters(filters)
	actualGroups, err := s.ec2.DescribeSecurityGroups(describeRequest)
	if err != nil {
		return fmt.Errorf("error querying security groups for ELB: %v", err)
	}

	taggedSecurityGroups, err := s.getTaggedSecurityGroups()
	if err != nil {
		return fmt.Errorf("error querying for tagged security groups: %v", err)
	}

	// Open the firewall from the load balancer to the instance
	// We don't actually have a trivial way to know in advance which security group the instance is in
	// (it is probably the minion security group, but we don't easily have that).
	// However, we _do_ have the list of security groups on the instance records.

	// Map containing the changes we want to make; true to add, false to remove
	instanceSecurityGroupIds := map[string]bool{}

	// Scan instances for groups we want open
	for _, instance := range allInstances {
		securityGroup, err := findSecurityGroupForInstance(instance, taggedSecurityGroups)
		if err != nil {
			return err
		}

		if securityGroup == nil {
			glog.Warning("Ignoring instance without security group: ", orEmpty(instance.InstanceId))
			continue
		}
		id := aws.StringValue(securityGroup.GroupId)
		if id == "" {
			glog.Warningf("found security group without id: %v", securityGroup)
			continue
		}

		instanceSecurityGroupIds[id] = true
	}

	// Compare to actual groups
	for _, actualGroup := range actualGroups {
		actualGroupID := aws.StringValue(actualGroup.GroupId)
		if actualGroupID == "" {
			glog.Warning("Ignoring group without ID: ", actualGroup)
			continue
		}

		adding, found := instanceSecurityGroupIds[actualGroupID]
		if found && adding {
			// We don't need to make a change; the permission is already in place
			delete(instanceSecurityGroupIds, actualGroupID)
		} else {
			// This group is not needed by allInstances; delete it
			instanceSecurityGroupIds[actualGroupID] = false
		}
	}

	for instanceSecurityGroupId, add := range instanceSecurityGroupIds {
		if add {
			glog.V(2).Infof("Adding rule for traffic from the load balancer (%s) to instances (%s)", loadBalancerSecurityGroupId, instanceSecurityGroupId)
		} else {
			glog.V(2).Infof("Removing rule for traffic from the load balancer (%s) to instance (%s)", loadBalancerSecurityGroupId, instanceSecurityGroupId)
		}
		sourceGroupId := &ec2.UserIdGroupPair{}
		sourceGroupId.GroupId = &loadBalancerSecurityGroupId

		allProtocols := "-1"

		permission := &ec2.IpPermission{}
		permission.IpProtocol = &allProtocols
		permission.UserIdGroupPairs = []*ec2.UserIdGroupPair{sourceGroupId}

		permissions := []*ec2.IpPermission{permission}

		if add {
			changed, err := s.addSecurityGroupIngress(instanceSecurityGroupId, permissions)
			if err != nil {
				return err
			}
			if !changed {
				glog.Warning("Allowing ingress was not needed; concurrent change? groupId=", instanceSecurityGroupId)
			}
		} else {
			changed, err := s.removeSecurityGroupIngress(instanceSecurityGroupId, permissions)
			if err != nil {
				return err
			}
			if !changed {
				glog.Warning("Revoking ingress was not needed; concurrent change? groupId=", instanceSecurityGroupId)
			}
		}
	}

	return nil
}

// EnsureLoadBalancerDeleted implements LoadBalancer.EnsureLoadBalancerDeleted.
func (s *AWSCloud) EnsureLoadBalancerDeleted(service *api.Service) error {
	loadBalancerName := cloudprovider.GetLoadBalancerName(service)
	lb, err := s.describeLoadBalancer(loadBalancerName)
	if err != nil {
		return err
	}

	if lb == nil {
		glog.Info("Load balancer already deleted: ", loadBalancerName)
		return nil
	}

	{
		// De-authorize the load balancer security group from the instances security group
		err = s.updateInstanceSecurityGroupsForLoadBalancer(lb, nil)
		if err != nil {
			glog.Error("Error deregistering load balancer from instance security groups: ", err)
			return err
		}
	}

	{
		// Delete the load balancer itself
		request := &elb.DeleteLoadBalancerInput{}
		request.LoadBalancerName = lb.LoadBalancerName

		_, err = s.elb.DeleteLoadBalancer(request)
		if err != nil {
			// TODO: Check if error was because load balancer was concurrently deleted
			glog.Error("Error deleting load balancer: ", err)
			return err
		}
	}

	{
		// Delete the security group(s) for the load balancer
		// Note that this is annoying: the load balancer disappears from the API immediately, but it is still
		// deleting in the background.  We get a DependencyViolation until the load balancer has deleted itself

		// Collect the security groups to delete
		securityGroupIDs := map[string]struct{}{}
		for _, securityGroupID := range lb.SecurityGroups {
			if isNilOrEmpty(securityGroupID) {
				glog.Warning("Ignoring empty security group in ", service.Name)
				continue
			}
			securityGroupIDs[*securityGroupID] = struct{}{}
		}

		// Loop through and try to delete them
		timeoutAt := time.Now().Add(time.Second * 600)
		for {
			for securityGroupID := range securityGroupIDs {
				request := &ec2.DeleteSecurityGroupInput{}
				request.GroupId = &securityGroupID
				_, err := s.ec2.DeleteSecurityGroup(request)
				if err == nil {
					delete(securityGroupIDs, securityGroupID)
				} else {
					ignore := false
					if awsError, ok := err.(awserr.Error); ok {
						if awsError.Code() == "DependencyViolation" {
							glog.V(2).Infof("Ignoring DependencyViolation while deleting load-balancer security group (%s), assuming because LB is in process of deleting", securityGroupID)
							ignore = true
						}
					}
					if !ignore {
						return fmt.Errorf("error while deleting load balancer security group (%s): %v", securityGroupID, err)
					}
				}
			}

			if len(securityGroupIDs) == 0 {
				glog.V(2).Info("Deleted all security groups for load balancer: ", service.Name)
				break
			}

			if time.Now().After(timeoutAt) {
				ids := []string{}
				for id := range securityGroupIDs {
					ids = append(ids, id)
				}

<<<<<<< HEAD
				return fmt.Errorf("timed out deleting ELB: %s. Could not delete security groups %v", name, strings.Join(ids, ","))
=======
				return fmt.Errorf("timed out deleting ELB: %s. Could not delete security groups %v", service.Name, strings.Join(ids, ","))
>>>>>>> 28313793
			}

			glog.V(2).Info("Waiting for load-balancer to delete so we can delete security groups: ", service.Name)

			time.Sleep(10 * time.Second)
		}
	}

	return nil
}

// UpdateLoadBalancer implements LoadBalancer.UpdateLoadBalancer
func (s *AWSCloud) UpdateLoadBalancer(service *api.Service, hosts []string) error {
	hostSet := sets.NewString(hosts...)
	instances, err := s.getInstancesByNodeNamesCached(hostSet)
	if err != nil {
		return err
	}

	loadBalancerName := cloudprovider.GetLoadBalancerName(service)
	lb, err := s.describeLoadBalancer(loadBalancerName)
	if err != nil {
		return err
	}

	if lb == nil {
		return fmt.Errorf("Load balancer not found")
	}

	err = s.ensureLoadBalancerInstances(orEmpty(lb.LoadBalancerName), lb.Instances, instances)
	if err != nil {
		return nil
	}

	err = s.updateInstanceSecurityGroupsForLoadBalancer(lb, instances)
	if err != nil {
		return err
	}

	return nil
}

// Returns the instance with the specified ID
func (a *AWSCloud) getInstanceByID(instanceID string) (*ec2.Instance, error) {
	instances, err := a.getInstancesByIDs([]*string{&instanceID})
	if err != nil {
		return nil, err
	}

	if len(instances) == 0 {
		return nil, fmt.Errorf("no instances found for instance: %s", instanceID)
	}
	if len(instances) > 1 {
		return nil, fmt.Errorf("multiple instances found for instance: %s", instanceID)
	}

	return instances[instanceID], nil
}

func (a *AWSCloud) getInstancesByIDs(instanceIDs []*string) (map[string]*ec2.Instance, error) {
	instancesByID := make(map[string]*ec2.Instance)
	if len(instanceIDs) == 0 {
		return instancesByID, nil
	}

	request := &ec2.DescribeInstancesInput{
		InstanceIds: instanceIDs,
	}

	instances, err := a.ec2.DescribeInstances(request)
	if err != nil {
		return nil, err
	}

	for _, instance := range instances {
		instanceID := orEmpty(instance.InstanceId)
		if instanceID == "" {
			continue
		}

		instancesByID[instanceID] = instance
	}

	return instancesByID, nil
}

// Fetches and caches instances by node names; returns an error if any cannot be found.
// This is implemented with a multi value filter on the node names, fetching the desired instances with a single query.
// TODO(therc): make all the caching more rational during the 1.4 timeframe
func (a *AWSCloud) getInstancesByNodeNamesCached(nodeNames sets.String) ([]*ec2.Instance, error) {
	a.mutex.Lock()
	defer a.mutex.Unlock()
	if nodeNames.Equal(a.lastNodeNames) {
		if len(a.lastInstancesByNodeNames) > 0 {
			// We assume that if the list of nodes is the same, the underlying
			// instances have not changed. Later we might guard this with TTLs.
			glog.V(2).Infof("Returning cached instances for %v", nodeNames)
			return a.lastInstancesByNodeNames, nil
		}
	}
	names := aws.StringSlice(nodeNames.List())

	nodeNameFilter := &ec2.Filter{
		Name:   aws.String("private-dns-name"),
		Values: names,
	}

	filters := []*ec2.Filter{
		nodeNameFilter,
		newEc2Filter("instance-state-name", "running"),
	}

	filters = a.addFilters(filters)
	request := &ec2.DescribeInstancesInput{
		Filters: filters,
	}

	instances, err := a.ec2.DescribeInstances(request)
	if err != nil {
		glog.V(2).Infof("Failed to describe instances %v", nodeNames)
		return nil, err
	}

	if len(instances) == 0 {
		glog.V(3).Infof("Failed to find any instances %v", nodeNames)
		return nil, nil
	}

	glog.V(2).Infof("Caching instances for %v", nodeNames)
	a.lastNodeNames = nodeNames
	a.lastInstancesByNodeNames = instances
	return instances, nil
}

// Returns the instance with the specified node name
// Returns nil if it does not exist
func (a *AWSCloud) findInstanceByNodeName(nodeName string) (*ec2.Instance, error) {
	filters := []*ec2.Filter{
		newEc2Filter("private-dns-name", nodeName),
		newEc2Filter("instance-state-name", "running"),
	}
	filters = a.addFilters(filters)
	request := &ec2.DescribeInstancesInput{
		Filters: filters,
	}

	instances, err := a.ec2.DescribeInstances(request)
	if err != nil {
		return nil, err
	}
	if len(instances) == 0 {
		return nil, nil
	}
	if len(instances) > 1 {
		return nil, fmt.Errorf("multiple instances found for name: %s", nodeName)
	}
	return instances[0], nil
}

// Returns the instance with the specified node name
// Like findInstanceByNodeName, but returns error if node not found
func (a *AWSCloud) getInstanceByNodeName(nodeName string) (*ec2.Instance, error) {
	instance, err := a.findInstanceByNodeName(nodeName)
	if err == nil && instance == nil {
		return nil, fmt.Errorf("no instances found for name: %s", nodeName)
	}
	return instance, err
}

// Add additional filters, to match on our tags
// This lets us run multiple k8s clusters in a single EC2 AZ
func (s *AWSCloud) addFilters(filters []*ec2.Filter) []*ec2.Filter {
	for k, v := range s.filterTags {
		filters = append(filters, newEc2Filter("tag:"+k, v))
	}
	if len(filters) == 0 {
		// We can't pass a zero-length Filters to AWS (it's an error)
		// So if we end up with no filters; just return nil
		return nil
	}

	return filters
}

// Returns the cluster name or an empty string
func (s *AWSCloud) getClusterName() string {
	return s.filterTags[TagNameKubernetesCluster]
}<|MERGE_RESOLUTION|>--- conflicted
+++ resolved
@@ -198,10 +198,7 @@
 type VolumeOptions struct {
 	CapacityGB int
 	Tags       map[string]string
-<<<<<<< HEAD
-=======
 	PVCName    string
->>>>>>> 28313793
 }
 
 // Volumes is an interface for managing cloud-provisioned volumes
@@ -978,26 +975,6 @@
 // This should be stored as a single letter (i.e. c, not sdc or /dev/sdc)
 type mountDevice string
 
-<<<<<<< HEAD
-// TODO: Also return number of mounts allowed?
-func (self *awsInstanceType) getEBSMountDevices() []mountDevice {
-	// See: https://docs.aws.amazon.com/AWSEC2/latest/UserGuide/block-device-mapping-concepts.html
-	// We will generate "ba", "bb", "bc"..."bz", "ca", ..., up to DefaultMaxEBSVolumes
-	devices := []mountDevice{}
-	count := 0
-	for first := 'b'; count < DefaultMaxEBSVolumes; first++ {
-		for second := 'a'; count < DefaultMaxEBSVolumes && second <= 'z'; second++ {
-			device := mountDevice(fmt.Sprintf("%c%c", first, second))
-			devices = append(devices, device)
-			count++
-		}
-	}
-
-	return devices
-}
-
-=======
->>>>>>> 28313793
 type awsInstance struct {
 	ec2 EC2
 
@@ -1127,16 +1104,6 @@
 		return mountDevice(""), false, nil
 	}
 
-<<<<<<< HEAD
-	// Check all the valid mountpoints to see if any of them are free
-	valid := instanceType.getEBSMountDevices()
-	chosen := mountDevice("")
-	for _, mountDevice := range valid {
-		_, found := deviceMappings[mountDevice]
-		if !found {
-			chosen = mountDevice
-			break
-=======
 	// Find the first unused device in sequence 'ba', 'bb', 'bc', ... 'bz', 'ca', ... 'zz'
 	var chosen mountDevice
 	for first := 'b'; first <= 'z' && chosen == ""; first++ {
@@ -1146,16 +1113,11 @@
 				chosen = candidate
 				break
 			}
->>>>>>> 28313793
 		}
 	}
 
 	if chosen == "" {
-<<<<<<< HEAD
-		glog.Warningf("Could not assign a mount device (all in use?).  mappings=%v, valid=%v", deviceMappings, valid)
-=======
 		glog.Warningf("Could not assign a mount device (all in use?).  mappings=%v", deviceMappings)
->>>>>>> 28313793
 		return "", false, fmt.Errorf("Too many EBS volumes attached to node %s.", self.nodeName)
 	}
 
@@ -2761,11 +2723,7 @@
 					ids = append(ids, id)
 				}
 
-<<<<<<< HEAD
-				return fmt.Errorf("timed out deleting ELB: %s. Could not delete security groups %v", name, strings.Join(ids, ","))
-=======
 				return fmt.Errorf("timed out deleting ELB: %s. Could not delete security groups %v", service.Name, strings.Join(ids, ","))
->>>>>>> 28313793
 			}
 
 			glog.V(2).Info("Waiting for load-balancer to delete so we can delete security groups: ", service.Name)
