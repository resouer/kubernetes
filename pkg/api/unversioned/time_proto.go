/*
Copyright 2015 The Kubernetes Authors All rights reserved.

Licensed under the Apache License, Version 2.0 (the "License");
you may not use this file except in compliance with the License.
You may obtain a copy of the License at

    http://www.apache.org/licenses/LICENSE-2.0

Unless required by applicable law or agreed to in writing, software
distributed under the License is distributed on an "AS IS" BASIS,
WITHOUT WARRANTIES OR CONDITIONS OF ANY KIND, either express or implied.
See the License for the specific language governing permissions and
limitations under the License.
*/

package unversioned

import (
	"time"
)

// Timestamp is a struct that is equivalent to Time, but intended for
// protobuf marshalling/unmarshalling. It is generated into a serialization
// that matches Time. Do not use in Go structs.
<<<<<<< HEAD
type ProtoTime struct {
	// Represents the time of an event.
	Timestamp Timestamp `json:"timestamp" protobuf:"bytes,1,opt,name=timestamp"`
}

// Timestamp is a protobuf Timestamp compatible representation of time.Time
=======
>>>>>>> 28313793
type Timestamp struct {
	// Represents seconds of UTC time since Unix epoch
	// 1970-01-01T00:00:00Z. Must be from from 0001-01-01T00:00:00Z to
	// 9999-12-31T23:59:59Z inclusive.
	Seconds int64 `json:"seconds" protobuf:"varint,1,opt,name=seconds"`
	// Non-negative fractions of a second at nanosecond resolution. Negative
	// second values with fractions must still have non-negative nanos values
	// that count forward in time. Must be from 0 to 999,999,999
<<<<<<< HEAD
	// inclusive.
=======
	// inclusive. This field may be limited in precision depending on context.
>>>>>>> 28313793
	Nanos int32 `json:"nanos" protobuf:"varint,2,opt,name=nanos"`
}

// Timestamp returns the Time as a new Timestamp value.
func (m *Time) ProtoTime() *Timestamp {
	if m == nil {
		return &Timestamp{}
	}
	return &Timestamp{
		Seconds: m.Time.Unix(),
		Nanos:   int32(m.Time.Nanosecond()),
	}
}

// Size implements the protobuf marshalling interface.
func (m *Time) Size() (n int) {
	if m == nil || m.Time.IsZero() {
		return 0
	}
	return m.ProtoTime().Size()
}

// Reset implements the protobuf marshalling interface.
func (m *Time) Unmarshal(data []byte) error {
	if len(data) == 0 {
		m.Time = time.Time{}
		return nil
	}
	p := Timestamp{}
	if err := p.Unmarshal(data); err != nil {
		return err
	}
	m.Time = time.Unix(p.Seconds, int64(p.Nanos)).Local()
	return nil
}

// Marshal implements the protobuf marshalling interface.
func (m *Time) Marshal() (data []byte, err error) {
	if m == nil || m.Time.IsZero() {
		return nil, nil
	}
	return m.ProtoTime().Marshal()
}

// MarshalTo implements the protobuf marshalling interface.
func (m *Time) MarshalTo(data []byte) (int, error) {
	if m == nil || m.Time.IsZero() {
		return 0, nil
	}
	return m.ProtoTime().MarshalTo(data)
}<|MERGE_RESOLUTION|>--- conflicted
+++ resolved
@@ -23,15 +23,6 @@
 // Timestamp is a struct that is equivalent to Time, but intended for
 // protobuf marshalling/unmarshalling. It is generated into a serialization
 // that matches Time. Do not use in Go structs.
-<<<<<<< HEAD
-type ProtoTime struct {
-	// Represents the time of an event.
-	Timestamp Timestamp `json:"timestamp" protobuf:"bytes,1,opt,name=timestamp"`
-}
-
-// Timestamp is a protobuf Timestamp compatible representation of time.Time
-=======
->>>>>>> 28313793
 type Timestamp struct {
 	// Represents seconds of UTC time since Unix epoch
 	// 1970-01-01T00:00:00Z. Must be from from 0001-01-01T00:00:00Z to
@@ -40,11 +31,7 @@
 	// Non-negative fractions of a second at nanosecond resolution. Negative
 	// second values with fractions must still have non-negative nanos values
 	// that count forward in time. Must be from 0 to 999,999,999
-<<<<<<< HEAD
-	// inclusive.
-=======
 	// inclusive. This field may be limited in precision depending on context.
->>>>>>> 28313793
 	Nanos int32 `json:"nanos" protobuf:"varint,2,opt,name=nanos"`
 }
 
