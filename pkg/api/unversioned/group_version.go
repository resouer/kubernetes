--- conflicted
+++ resolved
@@ -29,13 +29,8 @@
 // `resource.group.com` -> `group=com, version=group, resource=resource` and `group=group.com, resource=resource`
 func ParseResourceArg(arg string) (*GroupVersionResource, GroupResource) {
 	var gvr *GroupVersionResource
-<<<<<<< HEAD
-	s := strings.SplitN(arg, ".", 3)
-	if len(s) == 3 {
-=======
 	if strings.Count(arg, ".") >= 2 {
 		s := strings.SplitN(arg, ".", 3)
->>>>>>> 28313793
 		gvr = &GroupVersionResource{Group: s[2], Version: s[1], Resource: s[0]}
 	}
 
