/*
Copyright 2015 The Kubernetes Authors All rights reserved.

Licensed under the Apache License, Version 2.0 (the "License");
you may not use this file except in compliance with the License.
You may obtain a copy of the License at

    http://www.apache.org/licenses/LICENSE-2.0

Unless required by applicable law or agreed to in writing, software
distributed under the License is distributed on an "AS IS" BASIS,
WITHOUT WARRANTIES OR CONDITIONS OF ANY KIND, either express or implied.
See the License for the specific language governing permissions and
limitations under the License.
*/

// If you make changes to this file, you should also make the corresponding change in ReplicaSet.

package replication

import (
	"fmt"

	"github.com/golang/glog"
	"k8s.io/kubernetes/pkg/api"
	unversionedcore "k8s.io/kubernetes/pkg/client/clientset_generated/internalclientset/typed/core/unversioned"
)

// updateReplicaCount attempts to update the Status.Replicas of the given controller, with a single GET/PUT retry.
func updateReplicaCount(rcClient unversionedcore.ReplicationControllerInterface, controller api.ReplicationController, numReplicas, numFullyLabeledReplicas int) (updateErr error) {
	// This is the steady state. It happens when the rc doesn't have any expectations, since
	// we do a periodic relist every 30s. If the generations differ but the replicas are
	// the same, a caller might've resized to the same replica count.
<<<<<<< HEAD
	if controller.Status.Replicas == numReplicas &&
		controller.Status.FullyLabeledReplicas == numFullyLabeledReplicas &&
=======
	if int(controller.Status.Replicas) == numReplicas &&
		int(controller.Status.FullyLabeledReplicas) == numFullyLabeledReplicas &&
>>>>>>> 28313793
		controller.Generation == controller.Status.ObservedGeneration {
		return nil
	}
	// Save the generation number we acted on, otherwise we might wrongfully indicate
	// that we've seen a spec update when we retry.
	// TODO: This can clobber an update if we allow multiple agents to write to the
	// same status.
	generation := controller.Generation

	var getErr error
	for i, rc := 0, &controller; ; i++ {
		glog.V(4).Infof(fmt.Sprintf("Updating replica count for rc: %s/%s, ", controller.Namespace, controller.Name) +
			fmt.Sprintf("replicas %d->%d (need %d), ", controller.Status.Replicas, numReplicas, controller.Spec.Replicas) +
			fmt.Sprintf("fullyLabeledReplicas %d->%d, ", controller.Status.FullyLabeledReplicas, numFullyLabeledReplicas) +
			fmt.Sprintf("sequence No: %v->%v", controller.Status.ObservedGeneration, generation))

<<<<<<< HEAD
		rc.Status = api.ReplicationControllerStatus{Replicas: numReplicas, FullyLabeledReplicas: numFullyLabeledReplicas, ObservedGeneration: generation}
=======
		rc.Status = api.ReplicationControllerStatus{Replicas: int32(numReplicas), FullyLabeledReplicas: int32(numFullyLabeledReplicas), ObservedGeneration: generation}
>>>>>>> 28313793
		_, updateErr = rcClient.UpdateStatus(rc)
		if updateErr == nil || i >= statusUpdateRetries {
			return updateErr
		}
		// Update the controller with the latest resource version for the next poll
		if rc, getErr = rcClient.Get(controller.Name); getErr != nil {
			// If the GET fails we can't trust status.Replicas anymore. This error
			// is bound to be more interesting than the update failure.
			return getErr
		}
	}
}

// OverlappingControllers sorts a list of controllers by creation timestamp, using their names as a tie breaker.
type OverlappingControllers []api.ReplicationController

func (o OverlappingControllers) Len() int      { return len(o) }
func (o OverlappingControllers) Swap(i, j int) { o[i], o[j] = o[j], o[i] }

func (o OverlappingControllers) Less(i, j int) bool {
	if o[i].CreationTimestamp.Equal(o[j].CreationTimestamp) {
		return o[i].Name < o[j].Name
	}
	return o[i].CreationTimestamp.Before(o[j].CreationTimestamp)
}<|MERGE_RESOLUTION|>--- conflicted
+++ resolved
@@ -31,13 +31,8 @@
 	// This is the steady state. It happens when the rc doesn't have any expectations, since
 	// we do a periodic relist every 30s. If the generations differ but the replicas are
 	// the same, a caller might've resized to the same replica count.
-<<<<<<< HEAD
-	if controller.Status.Replicas == numReplicas &&
-		controller.Status.FullyLabeledReplicas == numFullyLabeledReplicas &&
-=======
 	if int(controller.Status.Replicas) == numReplicas &&
 		int(controller.Status.FullyLabeledReplicas) == numFullyLabeledReplicas &&
->>>>>>> 28313793
 		controller.Generation == controller.Status.ObservedGeneration {
 		return nil
 	}
@@ -54,11 +49,7 @@
 			fmt.Sprintf("fullyLabeledReplicas %d->%d, ", controller.Status.FullyLabeledReplicas, numFullyLabeledReplicas) +
 			fmt.Sprintf("sequence No: %v->%v", controller.Status.ObservedGeneration, generation))
 
-<<<<<<< HEAD
-		rc.Status = api.ReplicationControllerStatus{Replicas: numReplicas, FullyLabeledReplicas: numFullyLabeledReplicas, ObservedGeneration: generation}
-=======
 		rc.Status = api.ReplicationControllerStatus{Replicas: int32(numReplicas), FullyLabeledReplicas: int32(numFullyLabeledReplicas), ObservedGeneration: generation}
->>>>>>> 28313793
 		_, updateErr = rcClient.UpdateStatus(rc)
 		if updateErr == nil || i >= statusUpdateRetries {
 			return updateErr
