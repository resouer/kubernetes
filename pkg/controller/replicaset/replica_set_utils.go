--- conflicted
+++ resolved
@@ -31,13 +31,8 @@
 	// This is the steady state. It happens when the ReplicaSet doesn't have any expectations, since
 	// we do a periodic relist every 30s. If the generations differ but the replicas are
 	// the same, a caller might've resized to the same replica count.
-<<<<<<< HEAD
-	if rs.Status.Replicas == numReplicas &&
-		rs.Status.FullyLabeledReplicas == numFullyLabeledReplicas &&
-=======
 	if int(rs.Status.Replicas) == numReplicas &&
 		int(rs.Status.FullyLabeledReplicas) == numFullyLabeledReplicas &&
->>>>>>> 28313793
 		rs.Generation == rs.Status.ObservedGeneration {
 		return nil
 	}
@@ -54,11 +49,7 @@
 			fmt.Sprintf("fullyLabeledReplicas %d->%d, ", rs.Status.FullyLabeledReplicas, numFullyLabeledReplicas) +
 			fmt.Sprintf("sequence No: %v->%v", rs.Status.ObservedGeneration, generation))
 
-<<<<<<< HEAD
-		rs.Status = extensions.ReplicaSetStatus{Replicas: numReplicas, FullyLabeledReplicas: numFullyLabeledReplicas, ObservedGeneration: generation}
-=======
 		rs.Status = extensions.ReplicaSetStatus{Replicas: int32(numReplicas), FullyLabeledReplicas: int32(numFullyLabeledReplicas), ObservedGeneration: generation}
->>>>>>> 28313793
 		_, updateErr = rsClient.UpdateStatus(rs)
 		if updateErr == nil || i >= statusUpdateRetries {
 			return updateErr
