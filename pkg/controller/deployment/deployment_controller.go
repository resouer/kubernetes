--- conflicted
+++ resolved
@@ -687,42 +687,15 @@
 	return secMax
 }
 
-<<<<<<< HEAD
-// getOldReplicaSets returns two sets of old replica sets of the deployment. The first set of old replica sets doesn't include
-// the ones with no pods, and the second set of old replica sets include all old replica sets.
-// Note that the pod-template-hash will be added to adopted RSes and pods.
-func (dc *DeploymentController) getOldReplicaSets(deployment *extensions.Deployment) ([]*extensions.ReplicaSet, []*extensions.ReplicaSet, error) {
-	// List the deployment's RSes & Pods and apply pod-template-hash info to deployment's adopted RSes/Pods
-	rsList, podList, err := dc.rsAndPodsWithHashKeySynced(deployment)
-	if err != nil {
-		return nil, nil, fmt.Errorf("error labeling replica sets and pods with pod-template-hash: %v", err)
-	}
-	return deploymentutil.FindOldReplicaSets(deployment, rsList, podList)
-}
-
-=======
->>>>>>> 28313793
 // Returns a replica set that matches the intent of the given deployment. Returns nil if the new replica set doesn't exist yet.
 // 1. Get existing new RS (the RS that the given deployment targets, whose pod template is the same as deployment's).
 // 2. If there's existing new RS, update its revision number if it's smaller than (maxOldRevision + 1), where maxOldRevision is the max revision number among all old RSes.
 // 3. If there's no existing new RS and createIfNotExisted is true, create one with appropriate revision number (maxOldRevision + 1) and replicas.
 // Note that the pod-template-hash will be added to adopted RSes and pods.
-<<<<<<< HEAD
-func (dc *DeploymentController) getNewReplicaSet(deployment *extensions.Deployment, maxOldRevision int64, oldRSs []*extensions.ReplicaSet, createIfNotExisted bool) (*extensions.ReplicaSet, error) {
-	// Calculate revision number for this new replica set
-	newRevision := strconv.FormatInt(maxOldRevision+1, 10)
-
-	// List the deployment's RSes and apply pod-template-hash info to deployment's adopted RSes/Pods
-	rsList, _, err := dc.rsAndPodsWithHashKeySynced(deployment)
-	if err != nil {
-		return nil, fmt.Errorf("error labeling replica sets and pods with pod-template-hash: %v", err)
-	}
-=======
 func (dc *DeploymentController) getNewReplicaSet(deployment *extensions.Deployment, rsList []extensions.ReplicaSet, maxOldRevision int64, oldRSs []*extensions.ReplicaSet, createIfNotExisted bool) (*extensions.ReplicaSet, error) {
 	// Calculate revision number for this new replica set
 	newRevision := strconv.FormatInt(maxOldRevision+1, 10)
 
->>>>>>> 28313793
 	existingNewRS, err := deploymentutil.FindNewReplicaSet(deployment, rsList)
 	if err != nil {
 		return nil, err
@@ -799,529 +772,14 @@
 		}
 		syncedRSList = append(syncedRSList, *syncedRS)
 	}
-<<<<<<< HEAD
-	syncedPodList, err := deploymentutil.ListPods(deployment,
-		func(namespace string, options api.ListOptions) (*api.PodList, error) {
-			podList, err := dc.podStore.Pods(namespace).List(options.LabelSelector)
-			return &podList, err
-		})
-
-=======
-	syncedPodList, err := dc.listPods(deployment)
->>>>>>> 28313793
+syncedPodList, err := dc.listPods(deployment)
 	if err != nil {
 		return nil, nil, err
 	}
 	return syncedRSList, syncedPodList, nil
 }
 
-<<<<<<< HEAD
-=======
-func (dc *DeploymentController) listPods(deployment *extensions.Deployment) (*api.PodList, error) {
-	return deploymentutil.ListPods(deployment,
-		func(namespace string, options api.ListOptions) (*api.PodList, error) {
-			podList, err := dc.podStore.Pods(namespace).List(options.LabelSelector)
-			return &podList, err
-		})
-}
-
->>>>>>> 28313793
-// addHashKeyToRSAndPods adds pod-template-hash information to the given rs, if it's not already there, with the following steps:
-// 1. Add hash label to the rs's pod template, and make sure the controller sees this update so that no orphaned pods will be created
-// 2. Add hash label to all pods this rs owns, wait until replicaset controller reports rs.Status.FullyLabeledReplicas equal to the desired number of replicas
-// 3. Add hash label to the rs's label and selector
-func (dc *DeploymentController) addHashKeyToRSAndPods(rs extensions.ReplicaSet) (updatedRS *extensions.ReplicaSet, err error) {
-	updatedRS = &rs
-	// If the rs already has the new hash label in its selector, it's done syncing
-	if labelsutil.SelectorHasLabel(rs.Spec.Selector, extensions.DefaultDeploymentUniqueLabelKey) {
-		return
-	}
-	namespace := rs.Namespace
-	hash := rsutil.GetPodTemplateSpecHash(rs)
-	rsUpdated := false
-	// 1. Add hash template label to the rs. This ensures that any newly created pods will have the new label.
-	updatedRS, rsUpdated, err = rsutil.UpdateRSWithRetries(dc.client.Extensions().ReplicaSets(namespace), updatedRS,
-		func(updated *extensions.ReplicaSet) error {
-			// Precondition: the RS doesn't contain the new hash in its pod template label.
-			if updated.Spec.Template.Labels[extensions.DefaultDeploymentUniqueLabelKey] == hash {
-				return utilerrors.ErrPreconditionViolated
-			}
-			updated.Spec.Template.Labels = labelsutil.AddLabel(updated.Spec.Template.Labels, extensions.DefaultDeploymentUniqueLabelKey, hash)
-			return nil
-		})
-	if err != nil {
-		return nil, fmt.Errorf("error updating %s %s/%s pod template label with template hash: %v", updatedRS.Kind, updatedRS.Namespace, updatedRS.Name, err)
-	}
-	if !rsUpdated {
-		// If RS wasn't updated but didn't return error in step 1, we've hit a RS not found error.
-		// Return here and retry in the next sync loop.
-		return &rs, nil
-	}
-	// Make sure rs pod template is updated so that it won't create pods without the new label (orphaned pods).
-	if updatedRS.Generation > updatedRS.Status.ObservedGeneration {
-		if err = deploymentutil.WaitForReplicaSetUpdated(dc.client, updatedRS.Generation, namespace, updatedRS.Name); err != nil {
-			return nil, fmt.Errorf("error waiting for %s %s/%s generation %d observed by controller: %v", updatedRS.Kind, updatedRS.Namespace, updatedRS.Name, updatedRS.Generation, err)
-		}
-	}
-	glog.V(4).Infof("Observed the update of %s %s/%s's pod template with hash %s.", rs.Kind, rs.Namespace, rs.Name, hash)
-
-	// 2. Update all pods managed by the rs to have the new hash label, so they will be correctly adopted.
-	selector, err := unversioned.LabelSelectorAsSelector(updatedRS.Spec.Selector)
-	if err != nil {
-		return nil, fmt.Errorf("error in converting selector to label selector for replica set %s: %s", updatedRS.Name, err)
-	}
-	options := api.ListOptions{LabelSelector: selector}
-	podList, err := dc.podStore.Pods(namespace).List(options.LabelSelector)
-	if err != nil {
-		return nil, fmt.Errorf("error in getting pod list for namespace %s and list options %+v: %s", namespace, options, err)
-	}
-	allPodsLabeled := false
-	if allPodsLabeled, err = deploymentutil.LabelPodsWithHash(&podList, updatedRS, dc.client, namespace, hash); err != nil {
-		return nil, fmt.Errorf("error in adding template hash label %s to pods %+v: %s", hash, podList, err)
-	}
-	// If not all pods are labeled but didn't return error in step 2, we've hit at least one pod not found error.
-	// Return here and retry in the next sync loop.
-	if !allPodsLabeled {
-		return updatedRS, nil
-	}
-
-	// We need to wait for the replicaset controller to observe the pods being
-	// labeled with pod template hash. Because previously we've called
-	// WaitForReplicaSetUpdated, the replicaset controller should have dropped
-	// FullyLabeledReplicas to 0 already, we only need to wait it to increase
-	// back to the number of replicas in the spec.
-	if err = deploymentutil.WaitForPodsHashPopulated(dc.client, updatedRS.Generation, namespace, updatedRS.Name); err != nil {
-		return nil, fmt.Errorf("%s %s/%s: error waiting for replicaset controller to observe pods being labeled with template hash: %v", updatedRS.Kind, updatedRS.Namespace, updatedRS.Name, err)
-	}
-
-	// 3. Update rs label and selector to include the new hash label
-	// Copy the old selector, so that we can scrub out any orphaned pods
-	if updatedRS, rsUpdated, err = rsutil.UpdateRSWithRetries(dc.client.Extensions().ReplicaSets(namespace), updatedRS,
-		func(updated *extensions.ReplicaSet) error {
-			// Precondition: the RS doesn't contain the new hash in its label or selector.
-			if updated.Labels[extensions.DefaultDeploymentUniqueLabelKey] == hash && updated.Spec.Selector.MatchLabels[extensions.DefaultDeploymentUniqueLabelKey] == hash {
-				return utilerrors.ErrPreconditionViolated
-			}
-			updated.Labels = labelsutil.AddLabel(updated.Labels, extensions.DefaultDeploymentUniqueLabelKey, hash)
-			updated.Spec.Selector = labelsutil.AddLabelToSelector(updated.Spec.Selector, extensions.DefaultDeploymentUniqueLabelKey, hash)
-			return nil
-		}); err != nil {
-		return nil, fmt.Errorf("error updating %s %s/%s label and selector with template hash: %v", updatedRS.Kind, updatedRS.Namespace, updatedRS.Name, err)
-	}
-	if rsUpdated {
-		glog.V(4).Infof("Updated %s %s/%s's selector and label with hash %s.", rs.Kind, rs.Namespace, rs.Name, hash)
-	}
-	// If the RS isn't actually updated in step 3, that's okay, we'll retry in the next sync loop since its selector isn't updated yet.
-
-	// TODO: look for orphaned pods and label them in the background somewhere else periodically
-
-	return updatedRS, nil
-}
-
-// setNewReplicaSetAnnotations sets new replica set's annotations appropriately by updating its revision and
-// copying required deployment annotations to it; it returns true if replica set's annotation is changed.
-func setNewReplicaSetAnnotations(deployment *extensions.Deployment, newRS *extensions.ReplicaSet, newRevision string) bool {
-	// First, copy deployment's annotations (except for apply and revision annotations)
-	annotationChanged := copyDeploymentAnnotationsToReplicaSet(deployment, newRS)
-	// Then, update replica set's revision annotation
-	if newRS.Annotations == nil {
-		newRS.Annotations = make(map[string]string)
-	}
-	// The newRS's revision should be the greatest among all RSes. Usually, its revision number is newRevision (the max revision number
-	// of all old RSes + 1). However, it's possible that some of the old RSes are deleted after the newRS revision being updated, and
-	// newRevision becomes smaller than newRS's revision. We should only update newRS revision when it's smaller than newRevision.
-	if newRS.Annotations[deploymentutil.RevisionAnnotation] < newRevision {
-		newRS.Annotations[deploymentutil.RevisionAnnotation] = newRevision
-		annotationChanged = true
-		glog.V(4).Infof("updating replica set %q's revision to %s - %+v\n", newRS.Name, newRevision, newRS)
-	}
-	return annotationChanged
-}
-
-// skipCopyAnnotation returns true if we should skip copying the annotation with the given annotation key
-// TODO: How to decide which annotations should / should not be copied?
-//       See https://github.com/kubernetes/kubernetes/pull/20035#issuecomment-179558615
-func skipCopyAnnotation(key string) bool {
-	// Skip apply annotations and revision annotations.
-	return key == annotations.LastAppliedConfigAnnotation || key == deploymentutil.RevisionAnnotation
-}
-
-func getSkippedAnnotations(annotations map[string]string) map[string]string {
-	skippedAnnotations := make(map[string]string)
-	for k, v := range annotations {
-		if skipCopyAnnotation(k) {
-			skippedAnnotations[k] = v
-		}
-	}
-	return skippedAnnotations
-}
-
-// copyDeploymentAnnotationsToReplicaSet copies deployment's annotations to replica set's annotations,
-// and returns true if replica set's annotation is changed.
-// Note that apply and revision annotations are not copied.
-func copyDeploymentAnnotationsToReplicaSet(deployment *extensions.Deployment, rs *extensions.ReplicaSet) bool {
-	rsAnnotationsChanged := false
-	if rs.Annotations == nil {
-		rs.Annotations = make(map[string]string)
-	}
-	for k, v := range deployment.Annotations {
-		// newRS revision is updated automatically in getNewReplicaSet, and the deployment's revision number is then updated
-		// by copying its newRS revision number. We should not copy deployment's revision to its newRS, since the update of
-		// deployment revision number may fail (revision becomes stale) and the revision number in newRS is more reliable.
-		if skipCopyAnnotation(k) || rs.Annotations[k] == v {
-			continue
-		}
-		rs.Annotations[k] = v
-		rsAnnotationsChanged = true
-	}
-	return rsAnnotationsChanged
-}
-
-// setDeploymentAnnotationsTo sets deployment's annotations as given RS's annotations.
-// This action should be done if and only if the deployment is rolling back to this rs.
-// Note that apply and revision annotations are not changed.
-func setDeploymentAnnotationsTo(deployment *extensions.Deployment, rollbackToRS *extensions.ReplicaSet) {
-	deployment.Annotations = getSkippedAnnotations(deployment.Annotations)
-	for k, v := range rollbackToRS.Annotations {
-		if !skipCopyAnnotation(k) {
-			deployment.Annotations[k] = v
-		}
-	}
-}
-
-func (dc *DeploymentController) updateDeploymentRevision(deployment *extensions.Deployment, revision string) error {
-	if deployment.Annotations == nil {
-		deployment.Annotations = make(map[string]string)
-	}
-	if deployment.Annotations[deploymentutil.RevisionAnnotation] != revision {
-		deployment.Annotations[deploymentutil.RevisionAnnotation] = revision
-		_, err := dc.updateDeployment(deployment)
-		return err
-	}
-	return nil
-}
-
-func (dc *DeploymentController) reconcileNewReplicaSet(allRSs []*extensions.ReplicaSet, newRS *extensions.ReplicaSet, deployment *extensions.Deployment) (bool, error) {
-	if newRS.Spec.Replicas == deployment.Spec.Replicas {
-		// Scaling not required.
-		return false, nil
-	}
-	if newRS.Spec.Replicas > deployment.Spec.Replicas {
-		// Scale down.
-		scaled, _, err := dc.scaleReplicaSetAndRecordEvent(newRS, deployment.Spec.Replicas, deployment)
-		return scaled, err
-	}
-	newReplicasCount, err := deploymentutil.NewRSNewReplicas(deployment, allRSs, newRS)
-	if err != nil {
-		return false, err
-	}
-	scaled, _, err := dc.scaleReplicaSetAndRecordEvent(newRS, newReplicasCount, deployment)
-	return scaled, err
-}
-
-func (dc *DeploymentController) getAvailablePodsForReplicaSets(deployment *extensions.Deployment, rss []*extensions.ReplicaSet, minReadySeconds int32) (int32, error) {
-	podList, err := dc.listPods(deployment)
-	if err != nil {
-		return 0, err
-	}
-	return deploymentutil.CountAvailablePodsForReplicaSets(podList, rss, minReadySeconds)
-}
-
-func (dc *DeploymentController) reconcileOldReplicaSets(allRSs []*extensions.ReplicaSet, oldRSs []*extensions.ReplicaSet, newRS *extensions.ReplicaSet, deployment *extensions.Deployment) (bool, error) {
-	oldPodsCount := deploymentutil.GetReplicaCountForReplicaSets(oldRSs)
-	if oldPodsCount == 0 {
-		// Can't scale down further
-		return false, nil
-	}
-
-	minReadySeconds := deployment.Spec.MinReadySeconds
-	allPodsCount := deploymentutil.GetReplicaCountForReplicaSets(allRSs)
-	// TODO: use dc.getAvailablePodsForReplicaSets instead
-	newRSAvailablePodCount, err := deploymentutil.GetAvailablePodsForReplicaSets(dc.client, deployment, []*extensions.ReplicaSet{newRS}, minReadySeconds)
-	if err != nil {
-		return false, fmt.Errorf("could not find available pods: %v", err)
-	}
-
-	_, maxUnavailable, err := deploymentutil.ResolveFenceposts(&deployment.Spec.Strategy.RollingUpdate.MaxSurge, &deployment.Spec.Strategy.RollingUpdate.MaxUnavailable, deployment.Spec.Replicas)
-	if err != nil {
-		return false, err
-	}
-
-	// Check if we can scale down. We can scale down in the following 2 cases:
-	// * Some old replica sets have unhealthy replicas, we could safely scale down those unhealthy replicas since that won't further
-	//  increase unavailability.
-	// * New replica set has scaled up and it's replicas becomes ready, then we can scale down old replica sets in a further step.
-	//
-	// maxScaledDown := allPodsCount - minAvailable - newReplicaSetPodsUnavailable
-	// take into account not only maxUnavailable and any surge pods that have been created, but also unavailable pods from
-	// the newRS, so that the unavailable pods from the newRS would not make us scale down old replica sets in a further
-	// step(that will increase unavailability).
-	//
-	// Concrete example:
-	//
-	// * 10 replicas
-	// * 2 maxUnavailable (absolute number, not percent)
-	// * 3 maxSurge (absolute number, not percent)
-	//
-	// case 1:
-	// * Deployment is updated, newRS is created with 3 replicas, oldRS is scaled down to 8, and newRS is scaled up to 5.
-	// * The new replica set pods crashloop and never become available.
-	// * allPodsCount is 13. minAvailable is 8. newRSPodsUnavailable is 5.
-	// * A node fails and causes one of the oldRS pods to become unavailable. However, 13 - 8 - 5 = 0, so the oldRS won't be scaled down.
-	// * The user notices the crashloop and does kubectl rollout undo to rollback.
-	// * newRSPodsUnavailable is 1, since we rolled back to the good replica set, so maxScaledDown = 13 - 8 - 1 = 4. 4 of the crashlooping pods will be scaled down.
-	// * The total number of pods will then be 9 and the newRS can be scaled up to 10.
-	//
-	// case 2:
-	// Same example, but pushing a new pod template instead of rolling back (aka "roll over"):
-	// * The new replica set created must start with 0 replicas because allPodsCount is already at 13.
-	// * However, newRSPodsUnavailable would also be 0, so the 2 old replica sets could be scaled down by 5 (13 - 8 - 0), which would then
-	// allow the new replica set to be scaled up by 5.
-	minAvailable := deployment.Spec.Replicas - maxUnavailable
-	newRSUnavailablePodCount := newRS.Spec.Replicas - newRSAvailablePodCount
-	maxScaledDown := allPodsCount - minAvailable - newRSUnavailablePodCount
-	if maxScaledDown <= 0 {
-		return false, nil
-	}
-
-	// Clean up unhealthy replicas first, otherwise unhealthy replicas will block deployment
-	// and cause timeout. See https://github.com/kubernetes/kubernetes/issues/16737
-	oldRSs, cleanupCount, err := dc.cleanupUnhealthyReplicas(oldRSs, deployment, deployment.Spec.MinReadySeconds, maxScaledDown)
-	if err != nil {
-		return false, nil
-	}
-	glog.V(4).Infof("Cleaned up unhealthy replicas from old RSes by %d", cleanupCount)
-
-	// Scale down old replica sets, need check maxUnavailable to ensure we can scale down
-	allRSs = append(oldRSs, newRS)
-	scaledDownCount, err := dc.scaleDownOldReplicaSetsForRollingUpdate(allRSs, oldRSs, deployment)
-	if err != nil {
-		return false, nil
-	}
-	glog.V(4).Infof("Scaled down old RSes of deployment %s by %d", deployment.Name, scaledDownCount)
-
-	totalScaledDown := cleanupCount + scaledDownCount
-	return totalScaledDown > 0, nil
-}
-
-// cleanupUnhealthyReplicas will scale down old replica sets with unhealthy replicas, so that all unhealthy replicas will be deleted.
-func (dc *DeploymentController) cleanupUnhealthyReplicas(oldRSs []*extensions.ReplicaSet, deployment *extensions.Deployment, minReadySeconds, maxCleanupCount int32) ([]*extensions.ReplicaSet, int32, error) {
-	sort.Sort(controller.ReplicaSetsByCreationTimestamp(oldRSs))
-	// Safely scale down all old replica sets with unhealthy replicas. Replica set will sort the pods in the order
-	// such that not-ready < ready, unscheduled < scheduled, and pending < running. This ensures that unhealthy replicas will
-	// been deleted first and won't increase unavailability.
-	totalScaledDown := int32(0)
-	for i, targetRS := range oldRSs {
-		if totalScaledDown >= maxCleanupCount {
-			break
-		}
-		if targetRS.Spec.Replicas == 0 {
-			// cannot scale down this replica set.
-			continue
-		}
-		// TODO: use dc.getAvailablePodsForReplicaSets instead
-		availablePodCount, err := deploymentutil.GetAvailablePodsForReplicaSets(dc.client, deployment, []*extensions.ReplicaSet{targetRS}, minReadySeconds)
-		if err != nil {
-			return nil, totalScaledDown, fmt.Errorf("could not find available pods: %v", err)
-		}
-		if targetRS.Spec.Replicas == availablePodCount {
-			// no unhealthy replicas found, no scaling required.
-			continue
-		}
-
-		scaledDownCount := int32(integer.IntMin(int(maxCleanupCount-totalScaledDown), int(targetRS.Spec.Replicas-availablePodCount)))
-		newReplicasCount := targetRS.Spec.Replicas - scaledDownCount
-		if newReplicasCount > targetRS.Spec.Replicas {
-			return nil, 0, fmt.Errorf("when cleaning up unhealthy replicas, got invalid request to scale down %s/%s %d -> %d", targetRS.Namespace, targetRS.Name, targetRS.Spec.Replicas, newReplicasCount)
-		}
-		_, updatedOldRS, err := dc.scaleReplicaSetAndRecordEvent(targetRS, newReplicasCount, deployment)
-		if err != nil {
-			return nil, totalScaledDown, err
-		}
-		totalScaledDown += scaledDownCount
-		oldRSs[i] = updatedOldRS
-	}
-	return oldRSs, totalScaledDown, nil
-}
-
-// scaleDownOldReplicaSetsForRollingUpdate scales down old replica sets when deployment strategy is "RollingUpdate".
-// Need check maxUnavailable to ensure availability
-func (dc *DeploymentController) scaleDownOldReplicaSetsForRollingUpdate(allRSs []*extensions.ReplicaSet, oldRSs []*extensions.ReplicaSet, deployment *extensions.Deployment) (int32, error) {
-	_, maxUnavailable, err := deploymentutil.ResolveFenceposts(&deployment.Spec.Strategy.RollingUpdate.MaxSurge, &deployment.Spec.Strategy.RollingUpdate.MaxUnavailable, deployment.Spec.Replicas)
-	if err != nil {
-		return 0, err
-	}
-
-	// Check if we can scale down.
-	minAvailable := deployment.Spec.Replicas - maxUnavailable
-	minReadySeconds := deployment.Spec.MinReadySeconds
-	// Find the number of ready pods.
-	// TODO: use dc.getAvailablePodsForReplicaSets instead
-	availablePodCount, err := deploymentutil.GetAvailablePodsForReplicaSets(dc.client, deployment, allRSs, minReadySeconds)
-	if err != nil {
-		return 0, fmt.Errorf("could not find available pods: %v", err)
-	}
-	if availablePodCount <= minAvailable {
-		// Cannot scale down.
-		return 0, nil
-	}
-	glog.V(4).Infof("Found %d available pods in deployment %s, scaling down old RSes", availablePodCount, deployment.Name)
-
-	sort.Sort(controller.ReplicaSetsByCreationTimestamp(oldRSs))
-
-	totalScaledDown := int32(0)
-	totalScaleDownCount := availablePodCount - minAvailable
-	for _, targetRS := range oldRSs {
-		if totalScaledDown >= totalScaleDownCount {
-			// No further scaling required.
-			break
-		}
-		if targetRS.Spec.Replicas == 0 {
-			// cannot scale down this ReplicaSet.
-			continue
-		}
-		// Scale down.
-		scaleDownCount := int32(integer.IntMin(int(targetRS.Spec.Replicas), int(totalScaleDownCount-totalScaledDown)))
-		newReplicasCount := targetRS.Spec.Replicas - scaleDownCount
-		if newReplicasCount > targetRS.Spec.Replicas {
-			return 0, fmt.Errorf("when scaling down old RS, got invalid request to scale down %s/%s %d -> %d", targetRS.Namespace, targetRS.Name, targetRS.Spec.Replicas, newReplicasCount)
-		}
-		_, _, err = dc.scaleReplicaSetAndRecordEvent(targetRS, newReplicasCount, deployment)
-		if err != nil {
-			return totalScaledDown, err
-		}
-
-		totalScaledDown += scaleDownCount
-	}
-
-	return totalScaledDown, nil
-}
-
-// scaleDownOldReplicaSetsForRecreate scales down old replica sets when deployment strategy is "Recreate"
-func (dc *DeploymentController) scaleDownOldReplicaSetsForRecreate(oldRSs []*extensions.ReplicaSet, deployment *extensions.Deployment) (bool, error) {
-	scaled := false
-	for _, rs := range oldRSs {
-		// Scaling not required.
-		if rs.Spec.Replicas == 0 {
-			continue
-		}
-		scaledRS, _, err := dc.scaleReplicaSetAndRecordEvent(rs, 0, deployment)
-		if err != nil {
-			return false, err
-		}
-		if scaledRS {
-			scaled = true
-		}
-	}
-	return scaled, nil
-}
-
-// scaleUpNewReplicaSetForRecreate scales up new replica set when deployment strategy is "Recreate"
-func (dc *DeploymentController) scaleUpNewReplicaSetForRecreate(newRS *extensions.ReplicaSet, deployment *extensions.Deployment) (bool, error) {
-	scaled, _, err := dc.scaleReplicaSetAndRecordEvent(newRS, deployment.Spec.Replicas, deployment)
-	return scaled, err
-}
-
-func (dc *DeploymentController) cleanupOldReplicaSets(oldRSs []*extensions.ReplicaSet, deployment *extensions.Deployment) error {
-	diff := int32(len(oldRSs)) - *deployment.Spec.RevisionHistoryLimit
-	if diff <= 0 {
-		return nil
-	}
-
-	sort.Sort(controller.ReplicaSetsByCreationTimestamp(oldRSs))
-
-	var errList []error
-	// TODO: This should be parallelized.
-	for i := int32(0); i < diff; i++ {
-		rs := oldRSs[i]
-		// Avoid delete replica set with non-zero replica counts
-		if rs.Status.Replicas != 0 || rs.Spec.Replicas != 0 || rs.Generation > rs.Status.ObservedGeneration {
-			continue
-		}
-		if err := dc.client.Extensions().ReplicaSets(rs.Namespace).Delete(rs.Name, nil); err != nil && !errors.IsNotFound(err) {
-			glog.V(2).Infof("Failed deleting old replica set %v for deployment %v: %v", rs.Name, deployment.Name, err)
-			errList = append(errList, err)
-		}
-	}
-
-	return utilerrors.NewAggregate(errList)
-}
-
-func (dc *DeploymentController) updateDeploymentStatus(allRSs []*extensions.ReplicaSet, newRS *extensions.ReplicaSet, deployment *extensions.Deployment) error {
-	totalActualReplicas, updatedReplicas, availableReplicas, unavailableReplicas, err := dc.calculateStatus(allRSs, newRS, deployment)
-	if err != nil {
-		return err
-	}
-	newDeployment := *deployment
-	// TODO: Reconcile this with API definition. API definition talks about ready pods, while this just computes created pods.
-	newDeployment.Status = extensions.DeploymentStatus{
-		// TODO: Ensure that if we start retrying status updates, we won't pick up a new Generation value.
-		ObservedGeneration:  deployment.Generation,
-		Replicas:            totalActualReplicas,
-		UpdatedReplicas:     updatedReplicas,
-		AvailableReplicas:   availableReplicas,
-		UnavailableReplicas: unavailableReplicas,
-	}
-	_, err = dc.client.Extensions().Deployments(deployment.ObjectMeta.Namespace).UpdateStatus(&newDeployment)
-	if err == nil {
-		glog.V(4).Infof("Updated deployment %s status: %+v", deployment.Name, newDeployment.Status)
-	}
-	return err
-}
-
-func (dc *DeploymentController) calculateStatus(allRSs []*extensions.ReplicaSet, newRS *extensions.ReplicaSet, deployment *extensions.Deployment) (totalActualReplicas, updatedReplicas, availableReplicas, unavailableReplicas int32, err error) {
-	totalActualReplicas = deploymentutil.GetActualReplicaCountForReplicaSets(allRSs)
-	updatedReplicas = deploymentutil.GetActualReplicaCountForReplicaSets([]*extensions.ReplicaSet{newRS})
-	minReadySeconds := deployment.Spec.MinReadySeconds
-	availableReplicas, err = dc.getAvailablePodsForReplicaSets(deployment, allRSs, minReadySeconds)
-	if err != nil {
-		err = fmt.Errorf("failed to count available pods: %v", err)
-		return
-	}
-	totalReplicas := deploymentutil.GetReplicaCountForReplicaSets(allRSs)
-	unavailableReplicas = totalReplicas - availableReplicas
-	return
-}
-
-func (dc *DeploymentController) scaleReplicaSetAndRecordEvent(rs *extensions.ReplicaSet, newScale int32, deployment *extensions.Deployment) (bool, *extensions.ReplicaSet, error) {
-	// No need to scale
-	if rs.Spec.Replicas == newScale {
-		return false, rs, nil
-	}
-	var scalingOperation string
-	if rs.Spec.Replicas < newScale {
-		scalingOperation = "up"
-	} else {
-		scalingOperation = "down"
-	}
-	newRS, err := dc.scaleReplicaSet(rs, newScale)
-	if err == nil {
-		dc.eventRecorder.Eventf(deployment, api.EventTypeNormal, "ScalingReplicaSet", "Scaled %s replica set %s to %d", scalingOperation, rs.Name, newScale)
-	} else {
-		dc.enqueueDeployment(deployment)
-	}
-	return true, newRS, err
-}
-
-func (dc *DeploymentController) scaleReplicaSet(rs *extensions.ReplicaSet, newScale int32) (*extensions.ReplicaSet, error) {
-	// TODO: Using client for now, update to use store when it is ready.
-	// NOTE: This mutates the ReplicaSet passed in. Not sure if that's a good idea.
-	rs.Spec.Replicas = newScale
-	return dc.client.Extensions().ReplicaSets(rs.ObjectMeta.Namespace).Update(rs)
-}
-
-func (dc *DeploymentController) updateDeployment(deployment *extensions.Deployment) (*extensions.Deployment, error) {
-	// TODO: Using client for now, update to use store when it is ready.
-	return dc.client.Extensions().Deployments(deployment.ObjectMeta.Namespace).Update(deployment)
-}
-
-func (dc *DeploymentController) rollbackToTemplate(deployment *extensions.Deployment, rs *extensions.ReplicaSet) (d *extensions.Deployment, performedRollback bool, err error) {
-	if !reflect.DeepEqual(deploymentutil.GetNewReplicaSetTemplate(deployment), rs.Spec.Template) {
-		glog.Infof("Rolling back deployment %s to template spec %+v", deployment.Name, rs.Spec.Template.Spec)
-		deploymentutil.SetFromReplicaSetTemplate(deployment, rs.Spec.Template)
-<<<<<<< HEAD
-=======
-		// set RS (the old RS we'll rolling back to) annotations back to the deployment;
+// set RS (the old RS we'll rolling back to) annotations back to the deployment;
 		// otherwise, the deployment's current annotations (should be the same as current new RS) will be copied to the RS after the rollback.
 		//
 		// For example,
@@ -1333,7 +791,6 @@
 		// If we don't copy the annotations back from RS to deployment on rollback, the Deployment will stay as {change-cause:edit},
 		// and new RS1 becomes {change-cause:edit} (copied from deployment after rollback), old RS2 {change-cause:edit}, which is not correct.
 		setDeploymentAnnotationsTo(deployment, rs)
->>>>>>> 28313793
 		performedRollback = true
 	} else {
 		glog.V(4).Infof("Rolling back to a revision that contains the same template as current deployment %s, skipping rollback...", deployment.Name)
