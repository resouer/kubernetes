/*
Copyright 2014 The Kubernetes Authors All rights reserved.

Licensed under the Apache License, Version 2.0 (the "License");
you may not use this file except in compliance with the License.
You may obtain a copy of the License at

    http://www.apache.org/licenses/LICENSE-2.0

Unless required by applicable law or agreed to in writing, software
distributed under the License is distributed on an "AS IS" BASIS,
WITHOUT WARRANTIES OR CONDITIONS OF ANY KIND, either express or implied.
See the License for the specific language governing permissions and
limitations under the License.
*/

package kubectl

import (
	"fmt"
	"strconv"
	"strings"

	"k8s.io/kubernetes/pkg/api"
	"k8s.io/kubernetes/pkg/api/resource"
	"k8s.io/kubernetes/pkg/api/unversioned"
	"k8s.io/kubernetes/pkg/api/v1"
<<<<<<< HEAD
=======
	"k8s.io/kubernetes/pkg/apis/batch"
>>>>>>> 28313793
	batchv1 "k8s.io/kubernetes/pkg/apis/batch/v1"
	"k8s.io/kubernetes/pkg/apis/extensions"
	"k8s.io/kubernetes/pkg/runtime"
	"k8s.io/kubernetes/pkg/util/validation"
)

type DeploymentV1Beta1 struct{}

func (DeploymentV1Beta1) ParamNames() []GeneratorParam {
	return []GeneratorParam{
		{"labels", false},
		{"default-name", false},
		{"name", true},
		{"replicas", true},
		{"image", true},
		{"port", false},
		{"hostport", false},
		{"stdin", false},
		{"tty", false},
		{"command", false},
		{"args", false},
		{"env", false},
		{"requests", false},
		{"limits", false},
	}
}

func (DeploymentV1Beta1) Generate(genericParams map[string]interface{}) (runtime.Object, error) {
	args, err := getArgs(genericParams)
	if err != nil {
		return nil, err
	}

	envs, err := getEnvs(genericParams)
	if err != nil {
		return nil, err
	}

	params, err := getParams(genericParams)
	if err != nil {
		return nil, err
	}

	name, err := getName(params)
	if err != nil {
		return nil, err
	}

	labels, err := getLabels(params, true, name)
	if err != nil {
		return nil, err
	}

	count, err := strconv.Atoi(params["replicas"])
	if err != nil {
		return nil, err
	}

	podSpec, err := makePodSpec(params, name)
	if err != nil {
		return nil, err
	}

	if err = updatePodContainers(params, args, envs, podSpec); err != nil {
		return nil, err
	}

	if err := updatePodPorts(params, podSpec); err != nil {
		return nil, err
	}

	// TODO: use versioned types for generators so that we don't need to
	// set default values manually (see issue #17384)
	deployment := extensions.Deployment{
		ObjectMeta: api.ObjectMeta{
			Name:   name,
			Labels: labels,
		},
		Spec: extensions.DeploymentSpec{
			Replicas: int32(count),
			Selector: &unversioned.LabelSelector{MatchLabels: labels},
			Template: api.PodTemplateSpec{
				ObjectMeta: api.ObjectMeta{
					Labels: labels,
				},
				Spec: *podSpec,
			},
		},
	}
	return &deployment, nil
}

func getLabels(params map[string]string, defaultRunLabel bool, name string) (map[string]string, error) {
	labelString, found := params["labels"]
	var labels map[string]string
	var err error
	if found && len(labelString) > 0 {
		labels, err = ParseLabels(labelString)
		if err != nil {
			return nil, err
		}
	} else if defaultRunLabel {
		labels = map[string]string{
			"run": name,
		}
	}
	return labels, nil
}

func getName(params map[string]string) (string, error) {
	name, found := params["name"]
	if !found || len(name) == 0 {
		name, found = params["default-name"]
		if !found || len(name) == 0 {
			return "", fmt.Errorf("'name' is a required parameter.")
		}
	}
	return name, nil
}

func getParams(genericParams map[string]interface{}) (map[string]string, error) {
	params := map[string]string{}
	for key, value := range genericParams {
		strVal, isString := value.(string)
		if !isString {
			return nil, fmt.Errorf("expected string, saw %v for '%s'", value, key)
		}
		params[key] = strVal
	}
	return params, nil
}

func getArgs(genericParams map[string]interface{}) ([]string, error) {
	args := []string{}
	val, found := genericParams["args"]
	if found {
		var isArray bool
		args, isArray = val.([]string)
		if !isArray {
			return nil, fmt.Errorf("expected []string, found: %v", val)
		}
		delete(genericParams, "args")
	}
	return args, nil
}

func getEnvs(genericParams map[string]interface{}) ([]api.EnvVar, error) {
	var envs []api.EnvVar
	envStrings, found := genericParams["env"]
	if found {
		if envStringArray, isArray := envStrings.([]string); isArray {
			var err error
			envs, err = parseEnvs(envStringArray)
			if err != nil {
				return nil, err
			}
			delete(genericParams, "env")
		} else {
			return nil, fmt.Errorf("expected []string, found: %v", envStrings)
		}
	}
	return envs, nil
}

func getV1Envs(genericParams map[string]interface{}) ([]v1.EnvVar, error) {
	var envs []v1.EnvVar
	envStrings, found := genericParams["env"]
	if found {
		if envStringArray, isArray := envStrings.([]string); isArray {
			var err error
			envs, err = parseV1Envs(envStringArray)
			if err != nil {
				return nil, err
			}
			delete(genericParams, "env")
		} else {
			return nil, fmt.Errorf("expected []string, found: %v", envStrings)
		}
	}
	return envs, nil
}

type JobV1Beta1 struct{}

func (JobV1Beta1) ParamNames() []GeneratorParam {
	return []GeneratorParam{
		{"labels", false},
		{"default-name", false},
		{"name", true},
		{"image", true},
		{"port", false},
		{"hostport", false},
		{"stdin", false},
		{"leave-stdin-open", false},
		{"tty", false},
		{"command", false},
		{"args", false},
		{"env", false},
		{"requests", false},
		{"limits", false},
		{"restart", false},
	}
}

func (JobV1Beta1) Generate(genericParams map[string]interface{}) (runtime.Object, error) {
	args, err := getArgs(genericParams)
	if err != nil {
		return nil, err
	}

	envs, err := getEnvs(genericParams)
	if err != nil {
		return nil, err
	}

	params, err := getParams(genericParams)
	if err != nil {
		return nil, err
	}

	name, err := getName(params)
	if err != nil {
		return nil, err
	}

	labels, err := getLabels(params, true, name)
	if err != nil {
		return nil, err
	}

	podSpec, err := makePodSpec(params, name)
	if err != nil {
		return nil, err
	}

	if err = updatePodContainers(params, args, envs, podSpec); err != nil {
		return nil, err
	}

	leaveStdinOpen, err := GetBool(params, "leave-stdin-open", false)
	if err != nil {
		return nil, err
	}
	podSpec.Containers[0].StdinOnce = !leaveStdinOpen && podSpec.Containers[0].Stdin

	if err := updatePodPorts(params, podSpec); err != nil {
		return nil, err
	}

	restartPolicy := api.RestartPolicy(params["restart"])
	if len(restartPolicy) == 0 {
		restartPolicy = api.RestartPolicyNever
	}
	podSpec.RestartPolicy = restartPolicy

	job := batch.Job{
		ObjectMeta: api.ObjectMeta{
			Name:   name,
			Labels: labels,
		},
		Spec: batch.JobSpec{
			Selector: &unversioned.LabelSelector{
				MatchLabels: labels,
			},
			ManualSelector: newBool(true),
			Template: api.PodTemplateSpec{
				ObjectMeta: api.ObjectMeta{
					Labels: labels,
				},
				Spec: *podSpec,
			},
		},
	}

	return &job, nil
}

type JobV1 struct{}

func (JobV1) ParamNames() []GeneratorParam {
	return []GeneratorParam{
		{"labels", false},
		{"default-name", false},
		{"name", true},
		{"image", true},
		{"port", false},
		{"hostport", false},
		{"stdin", false},
		{"leave-stdin-open", false},
		{"tty", false},
		{"command", false},
		{"args", false},
		{"env", false},
		{"requests", false},
		{"limits", false},
		{"restart", false},
	}
}

func (JobV1) Generate(genericParams map[string]interface{}) (runtime.Object, error) {
	args, err := getArgs(genericParams)
	if err != nil {
		return nil, err
	}

	envs, err := getV1Envs(genericParams)
	if err != nil {
		return nil, err
	}

	params, err := getParams(genericParams)
	if err != nil {
		return nil, err
	}

	name, err := getName(params)
	if err != nil {
		return nil, err
	}

	labels, err := getLabels(params, true, name)
	if err != nil {
		return nil, err
	}

	podSpec, err := makeV1PodSpec(params, name)
	if err != nil {
		return nil, err
	}

	if err = updateV1PodContainers(params, args, envs, podSpec); err != nil {
		return nil, err
	}

	leaveStdinOpen, err := GetBool(params, "leave-stdin-open", false)
	if err != nil {
		return nil, err
	}
	podSpec.Containers[0].StdinOnce = !leaveStdinOpen && podSpec.Containers[0].Stdin

	if err := updateV1PodPorts(params, podSpec); err != nil {
		return nil, err
	}

	restartPolicy := v1.RestartPolicy(params["restart"])
	if len(restartPolicy) == 0 {
		restartPolicy = v1.RestartPolicyNever
	}
	podSpec.RestartPolicy = restartPolicy

	job := batchv1.Job{
		ObjectMeta: v1.ObjectMeta{
			Name:   name,
			Labels: labels,
		},
		Spec: batchv1.JobSpec{
			Template: v1.PodTemplateSpec{
				ObjectMeta: v1.ObjectMeta{
					Labels: labels,
				},
				Spec: *podSpec,
			},
		},
	}

	return &job, nil
}

type BasicReplicationController struct{}

func (BasicReplicationController) ParamNames() []GeneratorParam {
	return []GeneratorParam{
		{"labels", false},
		{"default-name", false},
		{"name", true},
		{"replicas", true},
		{"image", true},
		{"port", false},
		{"hostport", false},
		{"stdin", false},
		{"tty", false},
		{"command", false},
		{"args", false},
		{"env", false},
		{"requests", false},
		{"limits", false},
	}
}

// populateResourceList takes strings of form <resourceName1>=<value1>,<resourceName1>=<value2>
func populateResourceList(spec string) (api.ResourceList, error) {
	// empty input gets a nil response to preserve generator test expected behaviors
	if spec == "" {
		return nil, nil
	}

	result := api.ResourceList{}
	resourceStatements := strings.Split(spec, ",")
	for _, resourceStatement := range resourceStatements {
		parts := strings.Split(resourceStatement, "=")
		if len(parts) != 2 {
			return nil, fmt.Errorf("Invalid argument syntax %v, expected <resource>=<value>", resourceStatement)
		}
		resourceName := api.ResourceName(parts[0])
		resourceQuantity, err := resource.ParseQuantity(parts[1])
		if err != nil {
			return nil, err
		}
		result[resourceName] = resourceQuantity
	}
	return result, nil
}

// populateResourceList takes strings of form <resourceName1>=<value1>,<resourceName1>=<value2>
func populateV1ResourceList(spec string) (v1.ResourceList, error) {
	// empty input gets a nil response to preserve generator test expected behaviors
	if spec == "" {
		return nil, nil
	}

	result := v1.ResourceList{}
	resourceStatements := strings.Split(spec, ",")
	for _, resourceStatement := range resourceStatements {
		parts := strings.Split(resourceStatement, "=")
		if len(parts) != 2 {
			return nil, fmt.Errorf("Invalid argument syntax %v, expected <resource>=<value>", resourceStatement)
		}
		resourceName := v1.ResourceName(parts[0])
		resourceQuantity, err := resource.ParseQuantity(parts[1])
		if err != nil {
			return nil, err
		}
		result[resourceName] = resourceQuantity
	}
	return result, nil
}

// populateResourceList takes strings of form <resourceName1>=<value1>,<resourceName1>=<value2>
func populateV1ResourceList(spec string) (v1.ResourceList, error) {
	// empty input gets a nil response to preserve generator test expected behaviors
	if spec == "" {
		return nil, nil
	}

	result := v1.ResourceList{}
	resourceStatements := strings.Split(spec, ",")
	for _, resourceStatement := range resourceStatements {
		parts := strings.Split(resourceStatement, "=")
		if len(parts) != 2 {
			return nil, fmt.Errorf("Invalid argument syntax %v, expected <resource>=<value>", resourceStatement)
		}
		resourceName := v1.ResourceName(parts[0])
		resourceQuantity, err := resource.ParseQuantity(parts[1])
		if err != nil {
			return nil, err
		}
		result[resourceName] = *resourceQuantity
	}
	return result, nil
}

// HandleResourceRequirements parses the limits and requests parameters if specified
func HandleResourceRequirements(params map[string]string) (api.ResourceRequirements, error) {
	result := api.ResourceRequirements{}
	limits, err := populateResourceList(params["limits"])
	if err != nil {
		return result, err
	}
	result.Limits = limits
	requests, err := populateResourceList(params["requests"])
	if err != nil {
		return result, err
	}
	result.Requests = requests
	return result, nil
}

// HandleResourceRequirements parses the limits and requests parameters if specified
func handleV1ResourceRequirements(params map[string]string) (v1.ResourceRequirements, error) {
	result := v1.ResourceRequirements{}
	limits, err := populateV1ResourceList(params["limits"])
	if err != nil {
		return result, err
	}
	result.Limits = limits
	requests, err := populateV1ResourceList(params["requests"])
	if err != nil {
		return result, err
	}
	result.Requests = requests
	return result, nil
}

func makePodSpec(params map[string]string, name string) (*api.PodSpec, error) {
	stdin, err := GetBool(params, "stdin", false)
	if err != nil {
		return nil, err
	}

	tty, err := GetBool(params, "tty", false)
	if err != nil {
		return nil, err
	}

	resourceRequirements, err := HandleResourceRequirements(params)
	if err != nil {
		return nil, err
	}

	spec := api.PodSpec{
		Containers: []api.Container{
			{
				Name:      name,
				Image:     params["image"],
				Stdin:     stdin,
				TTY:       tty,
				Resources: resourceRequirements,
			},
		},
	}
	return &spec, nil
}

func makeV1PodSpec(params map[string]string, name string) (*v1.PodSpec, error) {
	stdin, err := GetBool(params, "stdin", false)
	if err != nil {
		return nil, err
	}

	tty, err := GetBool(params, "tty", false)
	if err != nil {
		return nil, err
	}

	resourceRequirements, err := handleV1ResourceRequirements(params)
	if err != nil {
		return nil, err
	}

	spec := v1.PodSpec{
		Containers: []v1.Container{
			{
				Name:      name,
				Image:     params["image"],
				Stdin:     stdin,
				TTY:       tty,
				Resources: resourceRequirements,
			},
		},
	}
	return &spec, nil
}

func (BasicReplicationController) Generate(genericParams map[string]interface{}) (runtime.Object, error) {
	args, err := getArgs(genericParams)
	if err != nil {
		return nil, err
	}

	envs, err := getEnvs(genericParams)
	if err != nil {
		return nil, err
	}

	params, err := getParams(genericParams)
	if err != nil {
		return nil, err
	}

	name, err := getName(params)
	if err != nil {
		return nil, err
	}

	labels, err := getLabels(params, true, name)
	if err != nil {
		return nil, err
	}

	count, err := strconv.Atoi(params["replicas"])
	if err != nil {
		return nil, err
	}

	podSpec, err := makePodSpec(params, name)
	if err != nil {
		return nil, err
	}

	if err = updatePodContainers(params, args, envs, podSpec); err != nil {
		return nil, err
	}

	if err := updatePodPorts(params, podSpec); err != nil {
		return nil, err
	}

	controller := api.ReplicationController{
		ObjectMeta: api.ObjectMeta{
			Name:   name,
			Labels: labels,
		},
		Spec: api.ReplicationControllerSpec{
			Replicas: int32(count),
			Selector: labels,
			Template: &api.PodTemplateSpec{
				ObjectMeta: api.ObjectMeta{
					Labels: labels,
				},
				Spec: *podSpec,
			},
		},
	}
	return &controller, nil
}

func updatePodContainers(params map[string]string, args []string, envs []api.EnvVar, podSpec *api.PodSpec) error {
	if len(args) > 0 {
		command, err := GetBool(params, "command", false)
		if err != nil {
			return err
		}
		if command {
			podSpec.Containers[0].Command = args
		} else {
			podSpec.Containers[0].Args = args
		}
	}

	if len(envs) > 0 {
		podSpec.Containers[0].Env = envs
	}
	return nil
}

func updateV1PodContainers(params map[string]string, args []string, envs []v1.EnvVar, podSpec *v1.PodSpec) error {
	if len(args) > 0 {
		command, err := GetBool(params, "command", false)
		if err != nil {
			return err
		}
		if command {
			podSpec.Containers[0].Command = args
		} else {
			podSpec.Containers[0].Args = args
		}
	}

	if len(envs) > 0 {
		podSpec.Containers[0].Env = envs
	}
	return nil
}

func updatePodPorts(params map[string]string, podSpec *api.PodSpec) (err error) {
	port := -1
	hostPort := -1
	if len(params["port"]) > 0 {
		port, err = strconv.Atoi(params["port"])
		if err != nil {
			return err
		}
	}

	if len(params["hostport"]) > 0 {
		hostPort, err = strconv.Atoi(params["hostport"])
		if err != nil {
			return err
		}
		if hostPort > 0 && port < 0 {
			return fmt.Errorf("--hostport requires --port to be specified")
		}
	}

	// Don't include the port if it was not specified.
	if port > 0 {
		podSpec.Containers[0].Ports = []api.ContainerPort{
			{
				ContainerPort: int32(port),
			},
		}
		if hostPort > 0 {
			podSpec.Containers[0].Ports[0].HostPort = int32(hostPort)
		}
	}
	return nil
}

func updateV1PodPorts(params map[string]string, podSpec *v1.PodSpec) (err error) {
	port := -1
	hostPort := -1
	if len(params["port"]) > 0 {
		port, err = strconv.Atoi(params["port"])
		if err != nil {
			return err
		}
	}

	if len(params["hostport"]) > 0 {
		hostPort, err = strconv.Atoi(params["hostport"])
		if err != nil {
			return err
		}
		if hostPort > 0 && port < 0 {
			return fmt.Errorf("--hostport requires --port to be specified")
		}
	}

	// Don't include the port if it was not specified.
	if port > 0 {
		podSpec.Containers[0].Ports = []v1.ContainerPort{
			{
				ContainerPort: int32(port),
			},
		}
		if hostPort > 0 {
			podSpec.Containers[0].Ports[0].HostPort = int32(hostPort)
		}
	}
	return nil
}

func updateV1PodPorts(params map[string]string, podSpec *v1.PodSpec) (err error) {
	port := -1
	hostPort := -1
	if len(params["port"]) > 0 {
		port, err = strconv.Atoi(params["port"])
		if err != nil {
			return err
		}
	}

	if len(params["hostport"]) > 0 {
		hostPort, err = strconv.Atoi(params["hostport"])
		if err != nil {
			return err
		}
		if hostPort > 0 && port < 0 {
			return fmt.Errorf("--hostport requires --port to be specified")
		}
	}

	// Don't include the port if it was not specified.
	if port > 0 {
		podSpec.Containers[0].Ports = []v1.ContainerPort{
			{
				ContainerPort: int32(port),
			},
		}
		if hostPort > 0 {
			podSpec.Containers[0].Ports[0].HostPort = int32(hostPort)
		}
	}
	return nil
}

type BasicPod struct{}

func (BasicPod) ParamNames() []GeneratorParam {
	return []GeneratorParam{
		{"labels", false},
		{"default-name", false},
		{"name", true},
		{"image", true},
		{"port", false},
		{"hostport", false},
		{"stdin", false},
		{"leave-stdin-open", false},
		{"tty", false},
		{"restart", false},
		{"command", false},
		{"args", false},
		{"env", false},
		{"requests", false},
		{"limits", false},
	}
}

func (BasicPod) Generate(genericParams map[string]interface{}) (runtime.Object, error) {
	args, err := getArgs(genericParams)
	if err != nil {
		return nil, err
	}

	envs, err := getEnvs(genericParams)
	if err != nil {
		return nil, err
	}

	params, err := getParams(genericParams)
	if err != nil {
		return nil, err
	}

	name, err := getName(params)
	if err != nil {
		return nil, err
	}

	labels, err := getLabels(params, false, name)
	if err != nil {
		return nil, err
	}

	stdin, err := GetBool(params, "stdin", false)
	if err != nil {
		return nil, err
	}
	leaveStdinOpen, err := GetBool(params, "leave-stdin-open", false)
	if err != nil {
		return nil, err
	}

	tty, err := GetBool(params, "tty", false)
	if err != nil {
		return nil, err
	}

	resourceRequirements, err := HandleResourceRequirements(params)
	if err != nil {
		return nil, err
	}

	restartPolicy := api.RestartPolicy(params["restart"])
	if len(restartPolicy) == 0 {
		restartPolicy = api.RestartPolicyAlways
	}
	pod := api.Pod{
		ObjectMeta: api.ObjectMeta{
			Name:   name,
			Labels: labels,
		},
		Spec: api.PodSpec{
			Containers: []api.Container{
				{
					Name:            name,
					Image:           params["image"],
					ImagePullPolicy: api.PullIfNotPresent,
					Stdin:           stdin,
					StdinOnce:       !leaveStdinOpen && stdin,
					TTY:             tty,
					Resources:       resourceRequirements,
				},
			},
			DNSPolicy:     api.DNSClusterFirst,
			RestartPolicy: restartPolicy,
		},
	}
	if err = updatePodContainers(params, args, envs, &pod.Spec); err != nil {
		return nil, err
	}

	if err := updatePodPorts(params, &pod.Spec); err != nil {
		return nil, err
	}
	return &pod, nil
}

func parseEnvs(envArray []string) ([]api.EnvVar, error) {
	envs := make([]api.EnvVar, 0, len(envArray))
	for _, env := range envArray {
		pos := strings.Index(env, "=")
		if pos == -1 {
			return nil, fmt.Errorf("invalid env: %v", env)
		}
		name := env[:pos]
		value := env[pos+1:]
		if len(name) == 0 || !validation.IsCIdentifier(name) || len(value) == 0 {
			return nil, fmt.Errorf("invalid env: %v", env)
		}
		envVar := api.EnvVar{Name: name, Value: value}
		envs = append(envs, envVar)
	}
	return envs, nil
}

func parseV1Envs(envArray []string) ([]v1.EnvVar, error) {
	envs := []v1.EnvVar{}
	for _, env := range envArray {
		pos := strings.Index(env, "=")
		if pos == -1 {
			return nil, fmt.Errorf("invalid env: %v", env)
		}
		name := env[:pos]
		value := env[pos+1:]
		if len(name) == 0 || !validation.IsCIdentifier(name) || len(value) == 0 {
			return nil, fmt.Errorf("invalid env: %v", env)
		}
		envVar := v1.EnvVar{Name: name, Value: value}
		envs = append(envs, envVar)
	}
	return envs, nil
}

func newBool(val bool) *bool {
	p := new(bool)
	*p = val
	return p
}<|MERGE_RESOLUTION|>--- conflicted
+++ resolved
@@ -25,10 +25,7 @@
 	"k8s.io/kubernetes/pkg/api/resource"
 	"k8s.io/kubernetes/pkg/api/unversioned"
 	"k8s.io/kubernetes/pkg/api/v1"
-<<<<<<< HEAD
-=======
 	"k8s.io/kubernetes/pkg/apis/batch"
->>>>>>> 28313793
 	batchv1 "k8s.io/kubernetes/pkg/apis/batch/v1"
 	"k8s.io/kubernetes/pkg/apis/extensions"
 	"k8s.io/kubernetes/pkg/runtime"
@@ -466,30 +463,6 @@
 	return result, nil
 }
 
-// populateResourceList takes strings of form <resourceName1>=<value1>,<resourceName1>=<value2>
-func populateV1ResourceList(spec string) (v1.ResourceList, error) {
-	// empty input gets a nil response to preserve generator test expected behaviors
-	if spec == "" {
-		return nil, nil
-	}
-
-	result := v1.ResourceList{}
-	resourceStatements := strings.Split(spec, ",")
-	for _, resourceStatement := range resourceStatements {
-		parts := strings.Split(resourceStatement, "=")
-		if len(parts) != 2 {
-			return nil, fmt.Errorf("Invalid argument syntax %v, expected <resource>=<value>", resourceStatement)
-		}
-		resourceName := v1.ResourceName(parts[0])
-		resourceQuantity, err := resource.ParseQuantity(parts[1])
-		if err != nil {
-			return nil, err
-		}
-		result[resourceName] = *resourceQuantity
-	}
-	return result, nil
-}
-
 // HandleResourceRequirements parses the limits and requests parameters if specified
 func HandleResourceRequirements(params map[string]string) (api.ResourceRequirements, error) {
 	result := api.ResourceRequirements{}
