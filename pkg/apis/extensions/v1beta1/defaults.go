/*
Copyright 2015 The Kubernetes Authors All rights reserved.

Licensed under the Apache License, Version 2.0 (the "License");
you may not use this file except in compliance with the License.
You may obtain a copy of the License at

    http://www.apache.org/licenses/LICENSE-2.0

Unless required by applicable law or agreed to in writing, software
distributed under the License is distributed on an "AS IS" BASIS,
WITHOUT WARRANTIES OR CONDITIONS OF ANY KIND, either express or implied.
See the License for the specific language governing permissions and
limitations under the License.
*/

package v1beta1

import (
	"k8s.io/kubernetes/pkg/api/v1"
	"k8s.io/kubernetes/pkg/runtime"
	"k8s.io/kubernetes/pkg/util/intstr"
)

func addDefaultingFuncs(scheme *runtime.Scheme) {
	scheme.AddDefaultingFuncs(
<<<<<<< HEAD
		func(obj *APIVersion) {
			if len(obj.APIGroup) == 0 {
				obj.APIGroup = GroupName
			}
		},
		func(obj *DaemonSet) {
			labels := obj.Spec.Template.Labels

			// TODO: support templates defined elsewhere when we support them in the API
			if labels != nil {
				if obj.Spec.Selector == nil {
					obj.Spec.Selector = &LabelSelector{
						MatchLabels: labels,
					}
				}
				if len(obj.Labels) == 0 {
					obj.Labels = labels
				}
			}
		},
		func(obj *Deployment) {
			// Default labels and selector to labels from pod template spec.
			labels := obj.Spec.Template.Labels

			if labels != nil {
				if obj.Spec.Selector == nil {
					obj.Spec.Selector = &LabelSelector{MatchLabels: labels}
				}
				if len(obj.Labels) == 0 {
					obj.Labels = labels
				}
			}
			// Set DeploymentSpec.Replicas to 1 if it is not set.
			if obj.Spec.Replicas == nil {
				obj.Spec.Replicas = new(int32)
				*obj.Spec.Replicas = 1
			}
			strategy := &obj.Spec.Strategy
			// Set default DeploymentStrategyType as RollingUpdate.
			if strategy.Type == "" {
				strategy.Type = RollingUpdateDeploymentStrategyType
			}
			if strategy.Type == RollingUpdateDeploymentStrategyType {
				if strategy.RollingUpdate == nil {
					rollingUpdate := RollingUpdateDeployment{}
					strategy.RollingUpdate = &rollingUpdate
				}
				if strategy.RollingUpdate.MaxUnavailable == nil {
					// Set default MaxUnavailable as 1 by default.
					maxUnavailable := intstr.FromInt(1)
					strategy.RollingUpdate.MaxUnavailable = &maxUnavailable
				}
				if strategy.RollingUpdate.MaxSurge == nil {
					// Set default MaxSurge as 1 by default.
					maxSurge := intstr.FromInt(1)
					strategy.RollingUpdate.MaxSurge = &maxSurge
				}
			}
		},
		func(obj *Job) {
			labels := obj.Spec.Template.Labels
			// TODO: support templates defined elsewhere when we support them in the API
			if labels != nil {
				// if an autoselector is requested, we'll build the selector later with controller-uid and job-name
				autoSelector := bool(obj.Spec.AutoSelector != nil && *obj.Spec.AutoSelector)

				// otherwise, we are using a manual selector
				manualSelector := !autoSelector

				// and default behavior for an unspecified manual selector is to use the pod template labels
				if manualSelector && obj.Spec.Selector == nil {
					obj.Spec.Selector = &LabelSelector{
						MatchLabels: labels,
					}
				}
				if len(obj.Labels) == 0 {
					obj.Labels = labels
				}
			}
			// For a non-parallel job, you can leave both `.spec.completions` and
			// `.spec.parallelism` unset.  When both are unset, both are defaulted to 1.
			if obj.Spec.Completions == nil && obj.Spec.Parallelism == nil {
				obj.Spec.Completions = new(int32)
				*obj.Spec.Completions = 1
				obj.Spec.Parallelism = new(int32)
				*obj.Spec.Parallelism = 1
			}
			if obj.Spec.Parallelism == nil {
				obj.Spec.Parallelism = new(int32)
				*obj.Spec.Parallelism = 1
			}
		},
		func(obj *HorizontalPodAutoscaler) {
			if obj.Spec.MinReplicas == nil {
				minReplicas := int32(1)
				obj.Spec.MinReplicas = &minReplicas
			}
			if obj.Spec.CPUUtilization == nil {
				obj.Spec.CPUUtilization = &CPUTargetUtilization{TargetPercentage: 80}
			}
		},
		func(obj *ReplicaSet) {
			labels := obj.Spec.Template.Labels

			// TODO: support templates defined elsewhere when we support them in the API
			if labels != nil {
				if obj.Spec.Selector == nil {
					obj.Spec.Selector = &LabelSelector{
						MatchLabels: labels,
					}
				}
				if len(obj.Labels) == 0 {
					obj.Labels = labels
				}
=======
		SetDefaults_DaemonSet,
		SetDefaults_Deployment,
		SetDefaults_Job,
		SetDefaults_HorizontalPodAutoscaler,
		SetDefaults_ReplicaSet,
		SetDefaults_NetworkPolicy,
	)
}

func SetDefaults_DaemonSet(obj *DaemonSet) {
	labels := obj.Spec.Template.Labels

	// TODO: support templates defined elsewhere when we support them in the API
	if labels != nil {
		if obj.Spec.Selector == nil {
			obj.Spec.Selector = &LabelSelector{
				MatchLabels: labels,
			}
		}
		if len(obj.Labels) == 0 {
			obj.Labels = labels
		}
	}
}

func SetDefaults_Deployment(obj *Deployment) {
	// Default labels and selector to labels from pod template spec.
	labels := obj.Spec.Template.Labels

	if labels != nil {
		if obj.Spec.Selector == nil {
			obj.Spec.Selector = &LabelSelector{MatchLabels: labels}
		}
		if len(obj.Labels) == 0 {
			obj.Labels = labels
		}
	}
	// Set DeploymentSpec.Replicas to 1 if it is not set.
	if obj.Spec.Replicas == nil {
		obj.Spec.Replicas = new(int32)
		*obj.Spec.Replicas = 1
	}
	strategy := &obj.Spec.Strategy
	// Set default DeploymentStrategyType as RollingUpdate.
	if strategy.Type == "" {
		strategy.Type = RollingUpdateDeploymentStrategyType
	}
	if strategy.Type == RollingUpdateDeploymentStrategyType {
		if strategy.RollingUpdate == nil {
			rollingUpdate := RollingUpdateDeployment{}
			strategy.RollingUpdate = &rollingUpdate
		}
		if strategy.RollingUpdate.MaxUnavailable == nil {
			// Set default MaxUnavailable as 1 by default.
			maxUnavailable := intstr.FromInt(1)
			strategy.RollingUpdate.MaxUnavailable = &maxUnavailable
		}
		if strategy.RollingUpdate.MaxSurge == nil {
			// Set default MaxSurge as 1 by default.
			maxSurge := intstr.FromInt(1)
			strategy.RollingUpdate.MaxSurge = &maxSurge
		}
	}
}

func SetDefaults_Job(obj *Job) {
	labels := obj.Spec.Template.Labels
	// TODO: support templates defined elsewhere when we support them in the API
	if labels != nil {
		// if an autoselector is requested, we'll build the selector later with controller-uid and job-name
		autoSelector := bool(obj.Spec.AutoSelector != nil && *obj.Spec.AutoSelector)

		// otherwise, we are using a manual selector
		manualSelector := !autoSelector

		// and default behavior for an unspecified manual selector is to use the pod template labels
		if manualSelector && obj.Spec.Selector == nil {
			obj.Spec.Selector = &LabelSelector{
				MatchLabels: labels,
			}
		}
		if len(obj.Labels) == 0 {
			obj.Labels = labels
		}
	}
	// For a non-parallel job, you can leave both `.spec.completions` and
	// `.spec.parallelism` unset.  When both are unset, both are defaulted to 1.
	if obj.Spec.Completions == nil && obj.Spec.Parallelism == nil {
		obj.Spec.Completions = new(int32)
		*obj.Spec.Completions = 1
		obj.Spec.Parallelism = new(int32)
		*obj.Spec.Parallelism = 1
	}
	if obj.Spec.Parallelism == nil {
		obj.Spec.Parallelism = new(int32)
		*obj.Spec.Parallelism = 1
	}
}

func SetDefaults_HorizontalPodAutoscaler(obj *HorizontalPodAutoscaler) {
	if obj.Spec.MinReplicas == nil {
		minReplicas := int32(1)
		obj.Spec.MinReplicas = &minReplicas
	}
	if obj.Spec.CPUUtilization == nil {
		obj.Spec.CPUUtilization = &CPUTargetUtilization{TargetPercentage: 80}
	}
}

func SetDefaults_ReplicaSet(obj *ReplicaSet) {
	labels := obj.Spec.Template.Labels

	// TODO: support templates defined elsewhere when we support them in the API
	if labels != nil {
		if obj.Spec.Selector == nil {
			obj.Spec.Selector = &LabelSelector{
				MatchLabels: labels,
>>>>>>> 28313793
			}
		}
		if len(obj.Labels) == 0 {
			obj.Labels = labels
		}
	}
	if obj.Spec.Replicas == nil {
		obj.Spec.Replicas = new(int32)
		*obj.Spec.Replicas = 1
	}
}

func SetDefaults_NetworkPolicy(obj *NetworkPolicy) {
	// Default any undefined Protocol fields to TCP.
	for _, i := range obj.Spec.Ingress {
		// TODO: Update Ports to be a pointer to slice as soon as auto-generation supports it.
		for _, p := range i.Ports {
			if p.Protocol == nil {
				proto := v1.ProtocolTCP
				p.Protocol = &proto
			}
		}
	}
}<|MERGE_RESOLUTION|>--- conflicted
+++ resolved
@@ -24,122 +24,6 @@
 
 func addDefaultingFuncs(scheme *runtime.Scheme) {
 	scheme.AddDefaultingFuncs(
-<<<<<<< HEAD
-		func(obj *APIVersion) {
-			if len(obj.APIGroup) == 0 {
-				obj.APIGroup = GroupName
-			}
-		},
-		func(obj *DaemonSet) {
-			labels := obj.Spec.Template.Labels
-
-			// TODO: support templates defined elsewhere when we support them in the API
-			if labels != nil {
-				if obj.Spec.Selector == nil {
-					obj.Spec.Selector = &LabelSelector{
-						MatchLabels: labels,
-					}
-				}
-				if len(obj.Labels) == 0 {
-					obj.Labels = labels
-				}
-			}
-		},
-		func(obj *Deployment) {
-			// Default labels and selector to labels from pod template spec.
-			labels := obj.Spec.Template.Labels
-
-			if labels != nil {
-				if obj.Spec.Selector == nil {
-					obj.Spec.Selector = &LabelSelector{MatchLabels: labels}
-				}
-				if len(obj.Labels) == 0 {
-					obj.Labels = labels
-				}
-			}
-			// Set DeploymentSpec.Replicas to 1 if it is not set.
-			if obj.Spec.Replicas == nil {
-				obj.Spec.Replicas = new(int32)
-				*obj.Spec.Replicas = 1
-			}
-			strategy := &obj.Spec.Strategy
-			// Set default DeploymentStrategyType as RollingUpdate.
-			if strategy.Type == "" {
-				strategy.Type = RollingUpdateDeploymentStrategyType
-			}
-			if strategy.Type == RollingUpdateDeploymentStrategyType {
-				if strategy.RollingUpdate == nil {
-					rollingUpdate := RollingUpdateDeployment{}
-					strategy.RollingUpdate = &rollingUpdate
-				}
-				if strategy.RollingUpdate.MaxUnavailable == nil {
-					// Set default MaxUnavailable as 1 by default.
-					maxUnavailable := intstr.FromInt(1)
-					strategy.RollingUpdate.MaxUnavailable = &maxUnavailable
-				}
-				if strategy.RollingUpdate.MaxSurge == nil {
-					// Set default MaxSurge as 1 by default.
-					maxSurge := intstr.FromInt(1)
-					strategy.RollingUpdate.MaxSurge = &maxSurge
-				}
-			}
-		},
-		func(obj *Job) {
-			labels := obj.Spec.Template.Labels
-			// TODO: support templates defined elsewhere when we support them in the API
-			if labels != nil {
-				// if an autoselector is requested, we'll build the selector later with controller-uid and job-name
-				autoSelector := bool(obj.Spec.AutoSelector != nil && *obj.Spec.AutoSelector)
-
-				// otherwise, we are using a manual selector
-				manualSelector := !autoSelector
-
-				// and default behavior for an unspecified manual selector is to use the pod template labels
-				if manualSelector && obj.Spec.Selector == nil {
-					obj.Spec.Selector = &LabelSelector{
-						MatchLabels: labels,
-					}
-				}
-				if len(obj.Labels) == 0 {
-					obj.Labels = labels
-				}
-			}
-			// For a non-parallel job, you can leave both `.spec.completions` and
-			// `.spec.parallelism` unset.  When both are unset, both are defaulted to 1.
-			if obj.Spec.Completions == nil && obj.Spec.Parallelism == nil {
-				obj.Spec.Completions = new(int32)
-				*obj.Spec.Completions = 1
-				obj.Spec.Parallelism = new(int32)
-				*obj.Spec.Parallelism = 1
-			}
-			if obj.Spec.Parallelism == nil {
-				obj.Spec.Parallelism = new(int32)
-				*obj.Spec.Parallelism = 1
-			}
-		},
-		func(obj *HorizontalPodAutoscaler) {
-			if obj.Spec.MinReplicas == nil {
-				minReplicas := int32(1)
-				obj.Spec.MinReplicas = &minReplicas
-			}
-			if obj.Spec.CPUUtilization == nil {
-				obj.Spec.CPUUtilization = &CPUTargetUtilization{TargetPercentage: 80}
-			}
-		},
-		func(obj *ReplicaSet) {
-			labels := obj.Spec.Template.Labels
-
-			// TODO: support templates defined elsewhere when we support them in the API
-			if labels != nil {
-				if obj.Spec.Selector == nil {
-					obj.Spec.Selector = &LabelSelector{
-						MatchLabels: labels,
-					}
-				}
-				if len(obj.Labels) == 0 {
-					obj.Labels = labels
-				}
-=======
 		SetDefaults_DaemonSet,
 		SetDefaults_Deployment,
 		SetDefaults_Job,
@@ -257,7 +141,6 @@
 		if obj.Spec.Selector == nil {
 			obj.Spec.Selector = &LabelSelector{
 				MatchLabels: labels,
->>>>>>> 28313793
 			}
 		}
 		if len(obj.Labels) == 0 {
