--- conflicted
+++ resolved
@@ -176,13 +176,6 @@
 		return nil, false, errors.NewInvalid(extensions.Kind("Scale"), scale.Name, errs)
 	}
 
-<<<<<<< HEAD
-	rs, err := r.registry.GetReplicaSet(ctx, scale.Name)
-	if err != nil {
-		return nil, false, errors.NewNotFound(extensions.Resource("replicasets/scale"), scale.Name)
-	}
-=======
->>>>>>> 28313793
 	rs.Spec.Replicas = scale.Spec.Replicas
 	rs.ResourceVersion = scale.ResourceVersion
 	rs, err = r.registry.UpdateReplicaSet(ctx, rs)
