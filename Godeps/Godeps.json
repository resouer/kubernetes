{ 
	"ImportPath": "k8s.io/kubernetes",
	"GoVersion": "go1.6",
	"GodepVersion": "v74",
	"Packages": [
		"github.com/ugorji/go/codec/codecgen",
		"github.com/onsi/ginkgo/ginkgo",
		"./..."
	],
	"Deps": [
		{
			"ImportPath": "bitbucket.org/bertimus9/systemstat",
			"Rev": "1468fd0db20598383c9393cccaa547de6ad99e5e"
		},
		{
			"ImportPath": "bitbucket.org/ww/goautoneg",
			"Comment": "null-5",
			"Rev": "'75cd24fc2f2c2a2088577d12123ddee5f54e0675'"
		},
		{
			"ImportPath": "github.com/ClusterHQ/flocker-go",
			"Rev": "1c0a791b33bdc01d062b376612aa04e27eed7eb3"
		},
		{
			"ImportPath": "github.com/Microsoft/go-winio",
			"Comment": "v0.1.0",
			"Rev": "8f9387ea7efabb228a981b9c381142be7667967f"
		},
		{
			"ImportPath": "github.com/Sirupsen/logrus",
			"Comment": "v0.6.2-10-g51fe59a",
			"Rev": "51fe59aca108dc5680109e7b2051cbdcfa5a253c"
		},
		{
			"ImportPath": "github.com/abbot/go-http-auth",
			"Rev": "c0ef4539dfab4d21c8ef20ba2924f9fc6f186d35"
		},
		{
			"ImportPath": "github.com/appc/cni/libcni",
			"Comment": "v0.1.0-27-g2a58bd9",
			"Rev": "2a58bd9379ca33579f0cf631945b717aa4fa373d"
		},
		{
			"ImportPath": "github.com/appc/cni/pkg/invoke",
			"Comment": "v0.1.0-27-g2a58bd9",
			"Rev": "2a58bd9379ca33579f0cf631945b717aa4fa373d"
		},
		{
			"ImportPath": "github.com/appc/cni/pkg/types",
			"Comment": "v0.1.0-27-g2a58bd9",
			"Rev": "2a58bd9379ca33579f0cf631945b717aa4fa373d"
		},
		{
			"ImportPath": "github.com/appc/spec/schema",
			"Comment": "v0.8.1-6-gab50d12",
			"Rev": "ab50d12e88f57788bf84b83fef2be236eb1fcc0b"
		},
		{
			"ImportPath": "github.com/appc/spec/schema/common",
			"Comment": "v0.8.1-6-gab50d12",
			"Rev": "ab50d12e88f57788bf84b83fef2be236eb1fcc0b"
		},
		{
			"ImportPath": "github.com/appc/spec/schema/types",
			"Comment": "v0.8.1-6-gab50d12",
			"Rev": "ab50d12e88f57788bf84b83fef2be236eb1fcc0b"
		},
		{
			"ImportPath": "github.com/armon/go-metrics",
			"Rev": "345426c77237ece5dab0e1605c3e4b35c3f54757"
		},
		{
			"ImportPath": "github.com/aws/aws-sdk-go/aws",
			"Comment": "v1.0.8",
			"Rev": "c924893c38ecc04b18d7aab8a7aa561cb8b4c4cc"
		},
		{
			"ImportPath": "github.com/aws/aws-sdk-go/aws/awserr",
			"Comment": "v1.0.8",
			"Rev": "c924893c38ecc04b18d7aab8a7aa561cb8b4c4cc"
		},
		{
			"ImportPath": "github.com/aws/aws-sdk-go/aws/awsutil",
			"Comment": "v1.0.8",
			"Rev": "c924893c38ecc04b18d7aab8a7aa561cb8b4c4cc"
		},
		{
			"ImportPath": "github.com/aws/aws-sdk-go/aws/client",
			"Comment": "v1.0.8",
			"Rev": "c924893c38ecc04b18d7aab8a7aa561cb8b4c4cc"
		},
		{
			"ImportPath": "github.com/aws/aws-sdk-go/aws/client/metadata",
			"Comment": "v1.0.8",
			"Rev": "c924893c38ecc04b18d7aab8a7aa561cb8b4c4cc"
		},
		{
			"ImportPath": "github.com/aws/aws-sdk-go/aws/corehandlers",
			"Comment": "v1.0.8",
			"Rev": "c924893c38ecc04b18d7aab8a7aa561cb8b4c4cc"
		},
		{
			"ImportPath": "github.com/aws/aws-sdk-go/aws/credentials",
			"Comment": "v1.0.8",
			"Rev": "c924893c38ecc04b18d7aab8a7aa561cb8b4c4cc"
		},
		{
			"ImportPath": "github.com/aws/aws-sdk-go/aws/credentials/ec2rolecreds",
			"Comment": "v1.0.8",
			"Rev": "c924893c38ecc04b18d7aab8a7aa561cb8b4c4cc"
		},
		{
			"ImportPath": "github.com/aws/aws-sdk-go/aws/defaults",
			"Comment": "v1.0.8",
			"Rev": "c924893c38ecc04b18d7aab8a7aa561cb8b4c4cc"
		},
		{
			"ImportPath": "github.com/aws/aws-sdk-go/aws/ec2metadata",
			"Comment": "v1.0.8",
			"Rev": "c924893c38ecc04b18d7aab8a7aa561cb8b4c4cc"
		},
		{
			"ImportPath": "github.com/aws/aws-sdk-go/aws/request",
			"Comment": "v1.0.8",
			"Rev": "c924893c38ecc04b18d7aab8a7aa561cb8b4c4cc"
		},
		{
			"ImportPath": "github.com/aws/aws-sdk-go/aws/session",
			"Comment": "v1.0.8",
			"Rev": "c924893c38ecc04b18d7aab8a7aa561cb8b4c4cc"
		},
		{
			"ImportPath": "github.com/aws/aws-sdk-go/private/endpoints",
			"Comment": "v1.0.8",
			"Rev": "c924893c38ecc04b18d7aab8a7aa561cb8b4c4cc"
		},
		{
			"ImportPath": "github.com/aws/aws-sdk-go/private/protocol/ec2query",
			"Comment": "v1.0.8",
			"Rev": "c924893c38ecc04b18d7aab8a7aa561cb8b4c4cc"
		},
		{
			"ImportPath": "github.com/aws/aws-sdk-go/private/protocol/json/jsonutil",
			"Comment": "v1.0.8",
			"Rev": "c924893c38ecc04b18d7aab8a7aa561cb8b4c4cc"
		},
		{
			"ImportPath": "github.com/aws/aws-sdk-go/private/protocol/jsonrpc",
			"Comment": "v1.0.8",
			"Rev": "c924893c38ecc04b18d7aab8a7aa561cb8b4c4cc"
		},
		{
			"ImportPath": "github.com/aws/aws-sdk-go/private/protocol/query",
			"Comment": "v1.0.8",
			"Rev": "c924893c38ecc04b18d7aab8a7aa561cb8b4c4cc"
		},
		{
			"ImportPath": "github.com/aws/aws-sdk-go/private/protocol/query/queryutil",
			"Comment": "v1.0.8",
			"Rev": "c924893c38ecc04b18d7aab8a7aa561cb8b4c4cc"
		},
		{
			"ImportPath": "github.com/aws/aws-sdk-go/private/protocol/rest",
			"Comment": "v1.0.8",
			"Rev": "c924893c38ecc04b18d7aab8a7aa561cb8b4c4cc"
		},
		{
			"ImportPath": "github.com/aws/aws-sdk-go/private/protocol/restxml",
			"Comment": "v1.0.8",
			"Rev": "c924893c38ecc04b18d7aab8a7aa561cb8b4c4cc"
		},
		{
			"ImportPath": "github.com/aws/aws-sdk-go/private/protocol/xml/xmlutil",
			"Comment": "v1.0.8",
			"Rev": "c924893c38ecc04b18d7aab8a7aa561cb8b4c4cc"
		},
		{
			"ImportPath": "github.com/aws/aws-sdk-go/private/signer/v4",
			"Comment": "v1.0.8",
			"Rev": "c924893c38ecc04b18d7aab8a7aa561cb8b4c4cc"
		},
		{
			"ImportPath": "github.com/aws/aws-sdk-go/private/waiter",
			"Comment": "v1.0.8",
			"Rev": "c924893c38ecc04b18d7aab8a7aa561cb8b4c4cc"
		},
		{
			"ImportPath": "github.com/aws/aws-sdk-go/service/autoscaling",
			"Comment": "v1.0.8",
			"Rev": "c924893c38ecc04b18d7aab8a7aa561cb8b4c4cc"
		},
		{
			"ImportPath": "github.com/aws/aws-sdk-go/service/ec2",
			"Comment": "v1.0.8",
			"Rev": "c924893c38ecc04b18d7aab8a7aa561cb8b4c4cc"
		},
		{
			"ImportPath": "github.com/aws/aws-sdk-go/service/ecr",
			"Comment": "v1.0.8",
			"Rev": "c924893c38ecc04b18d7aab8a7aa561cb8b4c4cc"
		},
		{
			"ImportPath": "github.com/aws/aws-sdk-go/service/elb",
			"Comment": "v1.0.8",
			"Rev": "c924893c38ecc04b18d7aab8a7aa561cb8b4c4cc"
		},
		{
			"ImportPath": "github.com/aws/aws-sdk-go/service/route53",
			"Comment": "v1.0.8",
			"Rev": "c924893c38ecc04b18d7aab8a7aa561cb8b4c4cc"
		},
		{
			"ImportPath": "github.com/beorn7/perks/quantile",
			"Rev": "3ac7bf7a47d159a033b107610db8a1b6575507a4"
		},
		{
			"ImportPath": "github.com/blang/semver",
			"Comment": "v3.0.1",
			"Rev": "31b736133b98f26d5e078ec9eb591666edfd091f"
		},
		{
			"ImportPath": "github.com/boltdb/bolt",
			"Comment": "v1.1.0-65-gee4a088",
			"Rev": "ee4a0888a9abe7eefe5a0992ca4cb06864839873"
		},
		{
			"ImportPath": "github.com/codegangsta/negroni",
			"Comment": "v0.1.0-62-g8d75e11",
			"Rev": "8d75e11374a1928608c906fe745b538483e7aeb2"
		},
		{
			"ImportPath": "github.com/coreos/etcd/alarm",
			"Comment": "v2.3.0-282-g8b320e7",
			"Rev": "8b320e7c550067b1dfb37bd1682e8067023e0751"
		},
		{
			"ImportPath": "github.com/coreos/etcd/auth",
			"Comment": "v2.3.0-282-g8b320e7",
			"Rev": "8b320e7c550067b1dfb37bd1682e8067023e0751"
		},
		{
			"ImportPath": "github.com/coreos/etcd/auth/authpb",
			"Comment": "v2.3.0-282-g8b320e7",
			"Rev": "8b320e7c550067b1dfb37bd1682e8067023e0751"
		},
		{
			"ImportPath": "github.com/coreos/etcd/client",
			"Comment": "v2.3.0-282-g8b320e7",
			"Rev": "8b320e7c550067b1dfb37bd1682e8067023e0751"
		},
		{
			"ImportPath": "github.com/coreos/etcd/clientv3",
			"Comment": "v2.3.0-282-g8b320e7",
			"Rev": "8b320e7c550067b1dfb37bd1682e8067023e0751"
		},
		{
			"ImportPath": "github.com/coreos/etcd/compactor",
			"Comment": "v2.3.0-282-g8b320e7",
			"Rev": "8b320e7c550067b1dfb37bd1682e8067023e0751"
		},
		{
			"ImportPath": "github.com/coreos/etcd/discovery",
			"Comment": "v2.3.0-282-g8b320e7",
			"Rev": "8b320e7c550067b1dfb37bd1682e8067023e0751"
		},
		{
			"ImportPath": "github.com/coreos/etcd/error",
			"Comment": "v2.3.0-282-g8b320e7",
			"Rev": "8b320e7c550067b1dfb37bd1682e8067023e0751"
		},
		{
			"ImportPath": "github.com/coreos/etcd/etcdserver",
			"Comment": "v2.3.0-282-g8b320e7",
			"Rev": "8b320e7c550067b1dfb37bd1682e8067023e0751"
		},
		{
			"ImportPath": "github.com/coreos/etcd/etcdserver/api",
			"Comment": "v2.3.0-282-g8b320e7",
			"Rev": "8b320e7c550067b1dfb37bd1682e8067023e0751"
		},
		{
			"ImportPath": "github.com/coreos/etcd/etcdserver/api/v2http",
			"Comment": "v2.3.0-282-g8b320e7",
			"Rev": "8b320e7c550067b1dfb37bd1682e8067023e0751"
		},
		{
			"ImportPath": "github.com/coreos/etcd/etcdserver/api/v2http/httptypes",
			"Comment": "v2.3.0-282-g8b320e7",
			"Rev": "8b320e7c550067b1dfb37bd1682e8067023e0751"
		},
		{
			"ImportPath": "github.com/coreos/etcd/etcdserver/api/v3rpc",
			"Comment": "v2.3.0-282-g8b320e7",
			"Rev": "8b320e7c550067b1dfb37bd1682e8067023e0751"
		},
		{
			"ImportPath": "github.com/coreos/etcd/etcdserver/api/v3rpc/rpctypes",
			"Comment": "v2.3.0-282-g8b320e7",
			"Rev": "8b320e7c550067b1dfb37bd1682e8067023e0751"
		},
		{
			"ImportPath": "github.com/coreos/etcd/etcdserver/auth",
			"Comment": "v2.3.0-282-g8b320e7",
			"Rev": "8b320e7c550067b1dfb37bd1682e8067023e0751"
		},
		{
			"ImportPath": "github.com/coreos/etcd/etcdserver/etcdserverpb",
			"Comment": "v2.3.0-282-g8b320e7",
			"Rev": "8b320e7c550067b1dfb37bd1682e8067023e0751"
		},
		{
			"ImportPath": "github.com/coreos/etcd/etcdserver/membership",
			"Comment": "v2.3.0-282-g8b320e7",
			"Rev": "8b320e7c550067b1dfb37bd1682e8067023e0751"
		},
		{
			"ImportPath": "github.com/coreos/etcd/etcdserver/stats",
			"Comment": "v2.3.0-282-g8b320e7",
			"Rev": "8b320e7c550067b1dfb37bd1682e8067023e0751"
		},
		{
			"ImportPath": "github.com/coreos/etcd/integration",
			"Comment": "v2.3.0-282-g8b320e7",
			"Rev": "8b320e7c550067b1dfb37bd1682e8067023e0751"
		},
		{
			"ImportPath": "github.com/coreos/etcd/lease",
			"Comment": "v2.3.0-282-g8b320e7",
			"Rev": "8b320e7c550067b1dfb37bd1682e8067023e0751"
		},
		{
			"ImportPath": "github.com/coreos/etcd/lease/leasehttp",
			"Comment": "v2.3.0-282-g8b320e7",
			"Rev": "8b320e7c550067b1dfb37bd1682e8067023e0751"
		},
		{
			"ImportPath": "github.com/coreos/etcd/lease/leasepb",
			"Comment": "v2.3.0-282-g8b320e7",
			"Rev": "8b320e7c550067b1dfb37bd1682e8067023e0751"
		},
		{
			"ImportPath": "github.com/coreos/etcd/pkg/adt",
			"Comment": "v2.3.0-282-g8b320e7",
			"Rev": "8b320e7c550067b1dfb37bd1682e8067023e0751"
		},
		{
			"ImportPath": "github.com/coreos/etcd/pkg/contention",
			"Comment": "v2.3.0-282-g8b320e7",
			"Rev": "8b320e7c550067b1dfb37bd1682e8067023e0751"
		},
		{
			"ImportPath": "github.com/coreos/etcd/pkg/crc",
			"Comment": "v2.3.0-282-g8b320e7",
			"Rev": "8b320e7c550067b1dfb37bd1682e8067023e0751"
		},
		{
			"ImportPath": "github.com/coreos/etcd/pkg/fileutil",
			"Comment": "v2.3.0-282-g8b320e7",
			"Rev": "8b320e7c550067b1dfb37bd1682e8067023e0751"
		},
		{
			"ImportPath": "github.com/coreos/etcd/pkg/httputil",
			"Comment": "v2.3.0-282-g8b320e7",
			"Rev": "8b320e7c550067b1dfb37bd1682e8067023e0751"
		},
		{
			"ImportPath": "github.com/coreos/etcd/pkg/idutil",
			"Comment": "v2.3.0-282-g8b320e7",
			"Rev": "8b320e7c550067b1dfb37bd1682e8067023e0751"
		},
		{
			"ImportPath": "github.com/coreos/etcd/pkg/ioutil",
			"Comment": "v2.3.0-282-g8b320e7",
			"Rev": "8b320e7c550067b1dfb37bd1682e8067023e0751"
		},
		{
			"ImportPath": "github.com/coreos/etcd/pkg/logutil",
			"Comment": "v2.3.0-282-g8b320e7",
			"Rev": "8b320e7c550067b1dfb37bd1682e8067023e0751"
		},
		{
			"ImportPath": "github.com/coreos/etcd/pkg/netutil",
			"Comment": "v2.3.0-282-g8b320e7",
			"Rev": "8b320e7c550067b1dfb37bd1682e8067023e0751"
		},
		{
			"ImportPath": "github.com/coreos/etcd/pkg/pathutil",
			"Comment": "v2.3.0-282-g8b320e7",
			"Rev": "8b320e7c550067b1dfb37bd1682e8067023e0751"
		},
		{
			"ImportPath": "github.com/coreos/etcd/pkg/pbutil",
			"Comment": "v2.3.0-282-g8b320e7",
			"Rev": "8b320e7c550067b1dfb37bd1682e8067023e0751"
		},
		{
			"ImportPath": "github.com/coreos/etcd/pkg/runtime",
			"Comment": "v2.3.0-282-g8b320e7",
			"Rev": "8b320e7c550067b1dfb37bd1682e8067023e0751"
		},
		{
			"ImportPath": "github.com/coreos/etcd/pkg/schedule",
			"Comment": "v2.3.0-282-g8b320e7",
			"Rev": "8b320e7c550067b1dfb37bd1682e8067023e0751"
		},
		{
			"ImportPath": "github.com/coreos/etcd/pkg/testutil",
			"Comment": "v2.3.0-282-g8b320e7",
			"Rev": "8b320e7c550067b1dfb37bd1682e8067023e0751"
		},
		{
			"ImportPath": "github.com/coreos/etcd/pkg/tlsutil",
			"Comment": "v2.3.0-282-g8b320e7",
			"Rev": "8b320e7c550067b1dfb37bd1682e8067023e0751"
		},
		{
			"ImportPath": "github.com/coreos/etcd/pkg/transport",
			"Comment": "v2.3.0-282-g8b320e7",
			"Rev": "8b320e7c550067b1dfb37bd1682e8067023e0751"
		},
		{
			"ImportPath": "github.com/coreos/etcd/pkg/types",
			"Comment": "v2.3.0-282-g8b320e7",
			"Rev": "8b320e7c550067b1dfb37bd1682e8067023e0751"
		},
		{
			"ImportPath": "github.com/coreos/etcd/pkg/wait",
			"Comment": "v2.3.0-282-g8b320e7",
			"Rev": "8b320e7c550067b1dfb37bd1682e8067023e0751"
		},
		{
			"ImportPath": "github.com/coreos/etcd/raft",
			"Comment": "v2.3.0-282-g8b320e7",
			"Rev": "8b320e7c550067b1dfb37bd1682e8067023e0751"
		},
		{
			"ImportPath": "github.com/coreos/etcd/raft/raftpb",
			"Comment": "v2.3.0-282-g8b320e7",
			"Rev": "8b320e7c550067b1dfb37bd1682e8067023e0751"
		},
		{
			"ImportPath": "github.com/coreos/etcd/rafthttp",
			"Comment": "v2.3.0-282-g8b320e7",
			"Rev": "8b320e7c550067b1dfb37bd1682e8067023e0751"
		},
		{
			"ImportPath": "github.com/coreos/etcd/snap",
			"Comment": "v2.3.0-282-g8b320e7",
			"Rev": "8b320e7c550067b1dfb37bd1682e8067023e0751"
		},
		{
			"ImportPath": "github.com/coreos/etcd/snap/snappb",
			"Comment": "v2.3.0-282-g8b320e7",
			"Rev": "8b320e7c550067b1dfb37bd1682e8067023e0751"
		},
		{
			"ImportPath": "github.com/coreos/etcd/storage",
			"Comment": "v2.3.0-282-g8b320e7",
			"Rev": "8b320e7c550067b1dfb37bd1682e8067023e0751"
		},
		{
			"ImportPath": "github.com/coreos/etcd/storage/backend",
			"Comment": "v2.3.0-282-g8b320e7",
			"Rev": "8b320e7c550067b1dfb37bd1682e8067023e0751"
		},
		{
			"ImportPath": "github.com/coreos/etcd/storage/storagepb",
			"Comment": "v2.3.0-282-g8b320e7",
			"Rev": "8b320e7c550067b1dfb37bd1682e8067023e0751"
		},
		{
			"ImportPath": "github.com/coreos/etcd/store",
			"Comment": "v2.3.0-282-g8b320e7",
			"Rev": "8b320e7c550067b1dfb37bd1682e8067023e0751"
		},
		{
			"ImportPath": "github.com/coreos/etcd/version",
			"Comment": "v2.3.0-282-g8b320e7",
			"Rev": "8b320e7c550067b1dfb37bd1682e8067023e0751"
		},
		{
			"ImportPath": "github.com/coreos/etcd/wal",
			"Comment": "v2.3.0-282-g8b320e7",
			"Rev": "8b320e7c550067b1dfb37bd1682e8067023e0751"
		},
		{
			"ImportPath": "github.com/coreos/etcd/wal/walpb",
			"Comment": "v2.3.0-282-g8b320e7",
			"Rev": "8b320e7c550067b1dfb37bd1682e8067023e0751"
		},
		{
			"ImportPath": "github.com/coreos/go-oidc/http",
			"Rev": "5cf2aa52da8c574d3aa4458f471ad6ae2240fe6b"
		},
		{
			"ImportPath": "github.com/coreos/go-oidc/jose",
			"Rev": "5cf2aa52da8c574d3aa4458f471ad6ae2240fe6b"
		},
		{
			"ImportPath": "github.com/coreos/go-oidc/key",
			"Rev": "5cf2aa52da8c574d3aa4458f471ad6ae2240fe6b"
		},
		{
			"ImportPath": "github.com/coreos/go-oidc/oauth2",
			"Rev": "5cf2aa52da8c574d3aa4458f471ad6ae2240fe6b"
		},
		{
			"ImportPath": "github.com/coreos/go-oidc/oidc",
			"Rev": "5cf2aa52da8c574d3aa4458f471ad6ae2240fe6b"
		},
		{
			"ImportPath": "github.com/coreos/go-semver/semver",
			"Rev": "d043ae190b3202550d026daf009359bb5d761672"
		},
		{
			"ImportPath": "github.com/coreos/go-systemd/activation",
			"Comment": "v8-2-g4484981",
			"Rev": "4484981625c1a6a2ecb40a390fcb6a9bcfee76e3"
		},
		{
			"ImportPath": "github.com/coreos/go-systemd/daemon",
			"Comment": "v8-2-g4484981",
			"Rev": "4484981625c1a6a2ecb40a390fcb6a9bcfee76e3"
		},
		{
			"ImportPath": "github.com/coreos/go-systemd/dbus",
			"Comment": "v8-2-g4484981",
			"Rev": "4484981625c1a6a2ecb40a390fcb6a9bcfee76e3"
		},
		{
			"ImportPath": "github.com/coreos/go-systemd/journal",
			"Comment": "v8-2-g4484981",
			"Rev": "4484981625c1a6a2ecb40a390fcb6a9bcfee76e3"
		},
		{
			"ImportPath": "github.com/coreos/go-systemd/unit",
			"Comment": "v8-2-g4484981",
			"Rev": "4484981625c1a6a2ecb40a390fcb6a9bcfee76e3"
		},
		{
			"ImportPath": "github.com/coreos/go-systemd/util",
			"Comment": "v8-2-g4484981",
			"Rev": "4484981625c1a6a2ecb40a390fcb6a9bcfee76e3"
		},
		{
			"ImportPath": "github.com/coreos/pkg/capnslog",
			"Comment": "v2",
			"Rev": "7f080b6c11ac2d2347c3cd7521e810207ea1a041"
		},
		{
			"ImportPath": "github.com/coreos/pkg/dlopen",
			"Comment": "v2",
			"Rev": "7f080b6c11ac2d2347c3cd7521e810207ea1a041"
		},
		{
			"ImportPath": "github.com/coreos/pkg/health",
			"Comment": "v2",
			"Rev": "7f080b6c11ac2d2347c3cd7521e810207ea1a041"
		},
		{
			"ImportPath": "github.com/coreos/pkg/httputil",
			"Comment": "v2",
			"Rev": "7f080b6c11ac2d2347c3cd7521e810207ea1a041"
		},
		{
			"ImportPath": "github.com/coreos/pkg/timeutil",
			"Comment": "v2",
			"Rev": "7f080b6c11ac2d2347c3cd7521e810207ea1a041"
		},
		{
			"ImportPath": "github.com/coreos/rkt/api/v1alpha",
			"Comment": "v1.6.0",
			"Rev": "14437382a98e5ebeb6cafb57cff445370e3f7d56"
		},
		{
			"ImportPath": "github.com/cpuguy83/go-md2man/md2man",
			"Comment": "v1.0.4",
			"Rev": "71acacd42f85e5e82f70a55327789582a5200a90"
		},
		{
			"ImportPath": "github.com/davecgh/go-spew/spew",
			"Rev": "5215b55f46b2b919f50a1df0eaa5886afe4e3b3d"
		},
		{
			"ImportPath": "github.com/daviddengcn/go-colortext",
			"Rev": "511bcaf42ccd42c38aba7427b6673277bf19e2a1"
		},
		{
			"ImportPath": "github.com/dgrijalva/jwt-go",
			"Comment": "v2.2.0-23-g5ca8014",
			"Rev": "5ca80149b9d3f8b863af0e2bb6742e608603bd99"
		},
		{
			"ImportPath": "github.com/docker/distribution/digest",
			"Comment": "v2.4.0-rc.1-38-gcd27f17",
			"Rev": "cd27f179f2c10c5d300e6d09025b538c475b0d51"
		},
		{
			"ImportPath": "github.com/docker/distribution/reference",
			"Comment": "v2.4.0-rc.1-38-gcd27f17",
			"Rev": "cd27f179f2c10c5d300e6d09025b538c475b0d51"
		},
		{
			"ImportPath": "github.com/docker/docker/pkg/jsonmessage",
			"Comment": "v1.4.1-4831-g0f5c9d3",
			"Rev": "0f5c9d301b9b1cca66b3ea0f9dec3b5317d3686d"
		},
		{
			"ImportPath": "github.com/docker/docker/pkg/mount",
			"Comment": "v1.4.1-4831-g0f5c9d3",
			"Rev": "0f5c9d301b9b1cca66b3ea0f9dec3b5317d3686d"
		},
		{
			"ImportPath": "github.com/docker/docker/pkg/stdcopy",
			"Comment": "v1.4.1-4831-g0f5c9d3",
			"Rev": "0f5c9d301b9b1cca66b3ea0f9dec3b5317d3686d"
		},
		{
			"ImportPath": "github.com/docker/docker/pkg/symlink",
			"Comment": "v1.4.1-4831-g0f5c9d3",
			"Rev": "0f5c9d301b9b1cca66b3ea0f9dec3b5317d3686d"
		},
		{
			"ImportPath": "github.com/docker/docker/pkg/term",
			"Comment": "v1.4.1-4831-g0f5c9d3",
			"Rev": "0f5c9d301b9b1cca66b3ea0f9dec3b5317d3686d"
		},
		{
			"ImportPath": "github.com/docker/docker/pkg/term/winconsole",
			"Comment": "v1.4.1-4831-g0f5c9d3",
			"Rev": "0f5c9d301b9b1cca66b3ea0f9dec3b5317d3686d"
		},
		{
			"ImportPath": "github.com/docker/docker/pkg/timeutils",
			"Comment": "v1.4.1-4831-g0f5c9d3",
			"Rev": "0f5c9d301b9b1cca66b3ea0f9dec3b5317d3686d"
		},
		{
			"ImportPath": "github.com/docker/docker/pkg/tlsconfig",
			"Comment": "v1.4.1-4045-g2b27fe1",
			"Rev": "2b27fe17a1b3fb8472fde96d768fa70996adf201"
		},
		{
			"ImportPath": "github.com/docker/docker/pkg/units",
			"Comment": "v1.4.1-4831-g0f5c9d3",
			"Rev": "0f5c9d301b9b1cca66b3ea0f9dec3b5317d3686d"
		},
		{
			"ImportPath": "github.com/docker/engine-api/client",
			"Comment": "v0.3.1-62-g3d72d39",
			"Rev": "3d72d392d07bece8d7d7b2a3b6b2e57c2df376a2"
		},
		{
			"ImportPath": "github.com/docker/engine-api/client/transport",
			"Comment": "v0.3.1-62-g3d72d39",
			"Rev": "3d72d392d07bece8d7d7b2a3b6b2e57c2df376a2"
		},
		{
			"ImportPath": "github.com/docker/engine-api/client/transport/cancellable",
			"Comment": "v0.3.1-62-g3d72d39",
			"Rev": "3d72d392d07bece8d7d7b2a3b6b2e57c2df376a2"
		},
		{
			"ImportPath": "github.com/docker/engine-api/types",
			"Comment": "v0.3.1-62-g3d72d39",
			"Rev": "3d72d392d07bece8d7d7b2a3b6b2e57c2df376a2"
		},
		{
			"ImportPath": "github.com/docker/engine-api/types/blkiodev",
			"Comment": "v0.3.1-62-g3d72d39",
			"Rev": "3d72d392d07bece8d7d7b2a3b6b2e57c2df376a2"
		},
		{
			"ImportPath": "github.com/docker/engine-api/types/container",
			"Comment": "v0.3.1-62-g3d72d39",
			"Rev": "3d72d392d07bece8d7d7b2a3b6b2e57c2df376a2"
		},
		{
			"ImportPath": "github.com/docker/engine-api/types/filters",
			"Comment": "v0.3.1-62-g3d72d39",
			"Rev": "3d72d392d07bece8d7d7b2a3b6b2e57c2df376a2"
		},
		{
			"ImportPath": "github.com/docker/engine-api/types/network",
			"Comment": "v0.3.1-62-g3d72d39",
			"Rev": "3d72d392d07bece8d7d7b2a3b6b2e57c2df376a2"
		},
		{
			"ImportPath": "github.com/docker/engine-api/types/reference",
			"Comment": "v0.3.1-62-g3d72d39",
			"Rev": "3d72d392d07bece8d7d7b2a3b6b2e57c2df376a2"
		},
		{
			"ImportPath": "github.com/docker/engine-api/types/registry",
			"Comment": "v0.3.1-62-g3d72d39",
			"Rev": "3d72d392d07bece8d7d7b2a3b6b2e57c2df376a2"
		},
		{
			"ImportPath": "github.com/docker/engine-api/types/strslice",
			"Comment": "v0.3.1-62-g3d72d39",
			"Rev": "3d72d392d07bece8d7d7b2a3b6b2e57c2df376a2"
		},
		{
			"ImportPath": "github.com/docker/engine-api/types/time",
			"Comment": "v0.3.1-62-g3d72d39",
			"Rev": "3d72d392d07bece8d7d7b2a3b6b2e57c2df376a2"
		},
		{
			"ImportPath": "github.com/docker/engine-api/types/versions",
			"Comment": "v0.3.1-62-g3d72d39",
			"Rev": "3d72d392d07bece8d7d7b2a3b6b2e57c2df376a2"
		},
		{
			"ImportPath": "github.com/docker/go-connections/nat",
			"Comment": "v0.2.0-2-gf549a93",
			"Rev": "f549a9393d05688dff0992ef3efd8bbe6c628aeb"
		},
		{
			"ImportPath": "github.com/docker/go-connections/sockets",
			"Comment": "v0.2.0-2-gf549a93",
			"Rev": "f549a9393d05688dff0992ef3efd8bbe6c628aeb"
		},
		{
			"ImportPath": "github.com/docker/go-connections/tlsconfig",
			"Comment": "v0.2.0-2-gf549a93",
			"Rev": "f549a9393d05688dff0992ef3efd8bbe6c628aeb"
		},
		{
			"ImportPath": "github.com/docker/go-units",
			"Comment": "v0.1.0-21-g0bbddae",
			"Rev": "0bbddae09c5a5419a8c6dcdd7ff90da3d450393b"
		},
		{
			"ImportPath": "github.com/docker/spdystream",
			"Rev": "449fdfce4d962303d702fec724ef0ad181c92528"
<<<<<<< HEAD
=======
		},
		{
			"ImportPath": "github.com/docker/spdystream/spdy",
			"Rev": "449fdfce4d962303d702fec724ef0ad181c92528"
>>>>>>> 28313793
		},
		{
			"ImportPath": "github.com/elazarl/go-bindata-assetfs",
			"Rev": "3dcc96556217539f50599357fb481ac0dc7439b9"
		},
		{
			"ImportPath": "github.com/elazarl/goproxy",
			"Comment": "v1.0-66-g07b16b6",
			"Rev": "07b16b6e30fcac0ad8c0435548e743bcf2ca7e92"
		},
		{
			"ImportPath": "github.com/emicklei/go-restful",
			"Comment": "v1.2-54-g7c47e25",
			"Rev": "7c47e2558a0bbbaba9ecab06bc6681e73028a28a"
		},
		{
			"ImportPath": "github.com/emicklei/go-restful/log",
			"Comment": "v1.2-54-g7c47e25",
			"Rev": "7c47e2558a0bbbaba9ecab06bc6681e73028a28a"
		},
		{
			"ImportPath": "github.com/emicklei/go-restful/swagger",
			"Comment": "v1.2-54-g7c47e25",
			"Rev": "7c47e2558a0bbbaba9ecab06bc6681e73028a28a"
		},
		{
			"ImportPath": "github.com/evanphx/json-patch",
			"Rev": "465937c80b3c07a7c7ad20cc934898646a91c1de"
		},
		{
			"ImportPath": "github.com/garyburd/redigo/internal",
			"Comment": "v1.0.0-1-gb8dc900",
			"Rev": "b8dc90050f24c1a73a52f107f3f575be67b21b7c"
		},
		{
			"ImportPath": "github.com/garyburd/redigo/redis",
			"Comment": "v1.0.0-1-gb8dc900",
			"Rev": "b8dc90050f24c1a73a52f107f3f575be67b21b7c"
		},
		{
			"ImportPath": "github.com/ghodss/yaml",
			"Rev": "73d445a93680fa1a78ae23a5839bad48f32ba1ee"
		},
		{
			"ImportPath": "github.com/go-ini/ini",
			"Comment": "v0-54-g2e44421",
			"Rev": "2e44421e256d82ebbf3d4d4fcabe8930b905eff3"
		},
		{
			"ImportPath": "github.com/godbus/dbus",
			"Comment": "v3",
			"Rev": "c7fdd8b5cd55e87b4e1f4e372cdb1db61dd6c66f"
		},
		{
			"ImportPath": "github.com/gogo/protobuf/gogoproto",
			"Comment": "v0.1-125-g82d16f7",
			"Rev": "82d16f734d6d871204a3feb1a73cb220cc92574c"
		},
		{
			"ImportPath": "github.com/gogo/protobuf/plugin/defaultcheck",
			"Comment": "v0.1-125-g82d16f7",
			"Rev": "82d16f734d6d871204a3feb1a73cb220cc92574c"
		},
		{
			"ImportPath": "github.com/gogo/protobuf/plugin/description",
			"Comment": "v0.1-125-g82d16f7",
			"Rev": "82d16f734d6d871204a3feb1a73cb220cc92574c"
		},
		{
			"ImportPath": "github.com/gogo/protobuf/plugin/embedcheck",
			"Comment": "v0.1-125-g82d16f7",
			"Rev": "82d16f734d6d871204a3feb1a73cb220cc92574c"
		},
		{
			"ImportPath": "github.com/gogo/protobuf/plugin/enumstringer",
			"Comment": "v0.1-125-g82d16f7",
			"Rev": "82d16f734d6d871204a3feb1a73cb220cc92574c"
		},
		{
			"ImportPath": "github.com/gogo/protobuf/plugin/equal",
			"Comment": "v0.1-125-g82d16f7",
			"Rev": "82d16f734d6d871204a3feb1a73cb220cc92574c"
		},
		{
			"ImportPath": "github.com/gogo/protobuf/plugin/face",
			"Comment": "v0.1-125-g82d16f7",
			"Rev": "82d16f734d6d871204a3feb1a73cb220cc92574c"
		},
		{
			"ImportPath": "github.com/gogo/protobuf/plugin/gostring",
			"Comment": "v0.1-125-g82d16f7",
			"Rev": "82d16f734d6d871204a3feb1a73cb220cc92574c"
		},
		{
			"ImportPath": "github.com/gogo/protobuf/plugin/grpc",
			"Comment": "v0.1-125-g82d16f7",
			"Rev": "82d16f734d6d871204a3feb1a73cb220cc92574c"
		},
		{
			"ImportPath": "github.com/gogo/protobuf/plugin/marshalto",
			"Comment": "v0.1-125-g82d16f7",
			"Rev": "82d16f734d6d871204a3feb1a73cb220cc92574c"
		},
		{
			"ImportPath": "github.com/gogo/protobuf/plugin/oneofcheck",
			"Comment": "v0.1-125-g82d16f7",
			"Rev": "82d16f734d6d871204a3feb1a73cb220cc92574c"
		},
		{
			"ImportPath": "github.com/gogo/protobuf/plugin/populate",
			"Comment": "v0.1-125-g82d16f7",
			"Rev": "82d16f734d6d871204a3feb1a73cb220cc92574c"
		},
		{
			"ImportPath": "github.com/gogo/protobuf/plugin/size",
			"Comment": "v0.1-125-g82d16f7",
			"Rev": "82d16f734d6d871204a3feb1a73cb220cc92574c"
		},
		{
			"ImportPath": "github.com/gogo/protobuf/plugin/stringer",
			"Comment": "v0.1-125-g82d16f7",
			"Rev": "82d16f734d6d871204a3feb1a73cb220cc92574c"
		},
		{
			"ImportPath": "github.com/gogo/protobuf/plugin/testgen",
			"Comment": "v0.1-125-g82d16f7",
			"Rev": "82d16f734d6d871204a3feb1a73cb220cc92574c"
		},
		{
			"ImportPath": "github.com/gogo/protobuf/plugin/union",
			"Comment": "v0.1-125-g82d16f7",
			"Rev": "82d16f734d6d871204a3feb1a73cb220cc92574c"
		},
		{
			"ImportPath": "github.com/gogo/protobuf/plugin/unmarshal",
			"Comment": "v0.1-125-g82d16f7",
			"Rev": "82d16f734d6d871204a3feb1a73cb220cc92574c"
		},
		{
			"ImportPath": "github.com/gogo/protobuf/proto",
			"Comment": "v0.1-125-g82d16f7",
			"Rev": "82d16f734d6d871204a3feb1a73cb220cc92574c"
		},
		{
			"ImportPath": "github.com/gogo/protobuf/protoc-gen-gogo/descriptor",
			"Comment": "v0.1-125-g82d16f7",
			"Rev": "82d16f734d6d871204a3feb1a73cb220cc92574c"
		},
		{
			"ImportPath": "github.com/gogo/protobuf/protoc-gen-gogo/generator",
			"Comment": "v0.1-125-g82d16f7",
			"Rev": "82d16f734d6d871204a3feb1a73cb220cc92574c"
		},
		{
			"ImportPath": "github.com/gogo/protobuf/protoc-gen-gogo/plugin",
			"Comment": "v0.1-125-g82d16f7",
			"Rev": "82d16f734d6d871204a3feb1a73cb220cc92574c"
		},
		{
			"ImportPath": "github.com/gogo/protobuf/sortkeys",
			"Comment": "v0.1-125-g82d16f7",
			"Rev": "82d16f734d6d871204a3feb1a73cb220cc92574c"
		},
		{
			"ImportPath": "github.com/gogo/protobuf/vanity",
			"Comment": "v0.1-125-g82d16f7",
			"Rev": "82d16f734d6d871204a3feb1a73cb220cc92574c"
		},
		{
			"ImportPath": "github.com/gogo/protobuf/vanity/command",
			"Comment": "v0.1-125-g82d16f7",
			"Rev": "82d16f734d6d871204a3feb1a73cb220cc92574c"
		},
		{
			"ImportPath": "github.com/golang/glog",
			"Rev": "44145f04b68cf362d9c4df2182967c2275eaefed"
		},
		{
			"ImportPath": "github.com/golang/groupcache/lru",
			"Rev": "604ed5785183e59ae2789449d89e73f3a2a77987"
		},
		{
			"ImportPath": "github.com/golang/mock/gomock",
			"Rev": "bd3c8e81be01eef76d4b503f5e687d2d1354d2d9"
		},
		{
			"ImportPath": "github.com/golang/protobuf/proto",
			"Rev": "b982704f8bb716bb608144408cff30e15fbde841"
		},
		{
			"ImportPath": "github.com/google/btree",
			"Rev": "cc6329d4279e3f025a53a83c397d2339b5705c45"
		},
		{
			"ImportPath": "github.com/google/cadvisor/api",
<<<<<<< HEAD
			"Comment": "v0.22.2",
			"Rev": "546a3771589bdb356777c646c6eca24914fdd48b"
		},
		{
			"ImportPath": "github.com/google/cadvisor/cache/memory",
			"Comment": "v0.22.2",
			"Rev": "546a3771589bdb356777c646c6eca24914fdd48b"
		},
		{
			"ImportPath": "github.com/google/cadvisor/collector",
			"Comment": "v0.22.2",
			"Rev": "546a3771589bdb356777c646c6eca24914fdd48b"
		},
		{
			"ImportPath": "github.com/google/cadvisor/container",
			"Comment": "v0.22.2",
			"Rev": "546a3771589bdb356777c646c6eca24914fdd48b"
		},
		{
			"ImportPath": "github.com/google/cadvisor/events",
			"Comment": "v0.22.2",
			"Rev": "546a3771589bdb356777c646c6eca24914fdd48b"
		},
		{
			"ImportPath": "github.com/google/cadvisor/fs",
			"Comment": "v0.22.2",
			"Rev": "546a3771589bdb356777c646c6eca24914fdd48b"
		},
		{
			"ImportPath": "github.com/google/cadvisor/healthz",
			"Comment": "v0.22.2",
			"Rev": "546a3771589bdb356777c646c6eca24914fdd48b"
		},
		{
			"ImportPath": "github.com/google/cadvisor/http",
			"Comment": "v0.22.2",
			"Rev": "546a3771589bdb356777c646c6eca24914fdd48b"
		},
		{
			"ImportPath": "github.com/google/cadvisor/info/v1",
			"Comment": "v0.22.2",
			"Rev": "546a3771589bdb356777c646c6eca24914fdd48b"
		},
		{
			"ImportPath": "github.com/google/cadvisor/info/v2",
			"Comment": "v0.22.2",
			"Rev": "546a3771589bdb356777c646c6eca24914fdd48b"
		},
		{
			"ImportPath": "github.com/google/cadvisor/manager",
			"Comment": "v0.22.2",
			"Rev": "546a3771589bdb356777c646c6eca24914fdd48b"
		},
		{
			"ImportPath": "github.com/google/cadvisor/metrics",
			"Comment": "v0.22.2",
			"Rev": "546a3771589bdb356777c646c6eca24914fdd48b"
		},
		{
			"ImportPath": "github.com/google/cadvisor/pages",
			"Comment": "v0.22.2",
			"Rev": "546a3771589bdb356777c646c6eca24914fdd48b"
		},
		{
			"ImportPath": "github.com/google/cadvisor/storage",
			"Comment": "v0.22.2",
			"Rev": "546a3771589bdb356777c646c6eca24914fdd48b"
		},
		{
			"ImportPath": "github.com/google/cadvisor/summary",
			"Comment": "v0.22.2",
			"Rev": "546a3771589bdb356777c646c6eca24914fdd48b"
		},
		{
			"ImportPath": "github.com/google/cadvisor/utils",
			"Comment": "v0.22.2",
			"Rev": "546a3771589bdb356777c646c6eca24914fdd48b"
		},
		{
			"ImportPath": "github.com/google/cadvisor/validate",
			"Comment": "v0.22.2",
			"Rev": "546a3771589bdb356777c646c6eca24914fdd48b"
		},
		{
			"ImportPath": "github.com/google/cadvisor/version",
			"Comment": "v0.22.2",
			"Rev": "546a3771589bdb356777c646c6eca24914fdd48b"
=======
			"Comment": "v0.23.6",
			"Rev": "4dbefc9b671b81257973a33211fb12370c1a526e"
		},
		{
			"ImportPath": "github.com/google/cadvisor/cache/memory",
			"Comment": "v0.23.6",
			"Rev": "4dbefc9b671b81257973a33211fb12370c1a526e"
		},
		{
			"ImportPath": "github.com/google/cadvisor/collector",
			"Comment": "v0.23.6",
			"Rev": "4dbefc9b671b81257973a33211fb12370c1a526e"
		},
		{
			"ImportPath": "github.com/google/cadvisor/container",
			"Comment": "v0.23.6",
			"Rev": "4dbefc9b671b81257973a33211fb12370c1a526e"
		},
		{
			"ImportPath": "github.com/google/cadvisor/container/common",
			"Comment": "v0.23.6",
			"Rev": "4dbefc9b671b81257973a33211fb12370c1a526e"
		},
		{
			"ImportPath": "github.com/google/cadvisor/container/docker",
			"Comment": "v0.23.6",
			"Rev": "4dbefc9b671b81257973a33211fb12370c1a526e"
		},
		{
			"ImportPath": "github.com/google/cadvisor/container/libcontainer",
			"Comment": "v0.23.6",
			"Rev": "4dbefc9b671b81257973a33211fb12370c1a526e"
		},
		{
			"ImportPath": "github.com/google/cadvisor/container/raw",
			"Comment": "v0.23.6",
			"Rev": "4dbefc9b671b81257973a33211fb12370c1a526e"
		},
		{
			"ImportPath": "github.com/google/cadvisor/container/rkt",
			"Comment": "v0.23.6",
			"Rev": "4dbefc9b671b81257973a33211fb12370c1a526e"
		},
		{
			"ImportPath": "github.com/google/cadvisor/container/systemd",
			"Comment": "v0.23.6",
			"Rev": "4dbefc9b671b81257973a33211fb12370c1a526e"
		},
		{
			"ImportPath": "github.com/google/cadvisor/devicemapper",
			"Comment": "v0.23.6",
			"Rev": "4dbefc9b671b81257973a33211fb12370c1a526e"
		},
		{
			"ImportPath": "github.com/google/cadvisor/events",
			"Comment": "v0.23.6",
			"Rev": "4dbefc9b671b81257973a33211fb12370c1a526e"
		},
		{
			"ImportPath": "github.com/google/cadvisor/fs",
			"Comment": "v0.23.6",
			"Rev": "4dbefc9b671b81257973a33211fb12370c1a526e"
		},
		{
			"ImportPath": "github.com/google/cadvisor/healthz",
			"Comment": "v0.23.6",
			"Rev": "4dbefc9b671b81257973a33211fb12370c1a526e"
		},
		{
			"ImportPath": "github.com/google/cadvisor/http",
			"Comment": "v0.23.6",
			"Rev": "4dbefc9b671b81257973a33211fb12370c1a526e"
		},
		{
			"ImportPath": "github.com/google/cadvisor/http/mux",
			"Comment": "v0.23.6",
			"Rev": "4dbefc9b671b81257973a33211fb12370c1a526e"
		},
		{
			"ImportPath": "github.com/google/cadvisor/info/v1",
			"Comment": "v0.23.6",
			"Rev": "4dbefc9b671b81257973a33211fb12370c1a526e"
		},
		{
			"ImportPath": "github.com/google/cadvisor/info/v1/test",
			"Comment": "v0.23.6",
			"Rev": "4dbefc9b671b81257973a33211fb12370c1a526e"
		},
		{
			"ImportPath": "github.com/google/cadvisor/info/v2",
			"Comment": "v0.23.6",
			"Rev": "4dbefc9b671b81257973a33211fb12370c1a526e"
		},
		{
			"ImportPath": "github.com/google/cadvisor/machine",
			"Comment": "v0.23.6",
			"Rev": "4dbefc9b671b81257973a33211fb12370c1a526e"
		},
		{
			"ImportPath": "github.com/google/cadvisor/manager",
			"Comment": "v0.23.6",
			"Rev": "4dbefc9b671b81257973a33211fb12370c1a526e"
		},
		{
			"ImportPath": "github.com/google/cadvisor/manager/watcher",
			"Comment": "v0.23.6",
			"Rev": "4dbefc9b671b81257973a33211fb12370c1a526e"
		},
		{
			"ImportPath": "github.com/google/cadvisor/manager/watcher/raw",
			"Comment": "v0.23.6",
			"Rev": "4dbefc9b671b81257973a33211fb12370c1a526e"
		},
		{
			"ImportPath": "github.com/google/cadvisor/manager/watcher/rkt",
			"Comment": "v0.23.6",
			"Rev": "4dbefc9b671b81257973a33211fb12370c1a526e"
		},
		{
			"ImportPath": "github.com/google/cadvisor/metrics",
			"Comment": "v0.23.6",
			"Rev": "4dbefc9b671b81257973a33211fb12370c1a526e"
		},
		{
			"ImportPath": "github.com/google/cadvisor/pages",
			"Comment": "v0.23.6",
			"Rev": "4dbefc9b671b81257973a33211fb12370c1a526e"
		},
		{
			"ImportPath": "github.com/google/cadvisor/pages/static",
			"Comment": "v0.23.6",
			"Rev": "4dbefc9b671b81257973a33211fb12370c1a526e"
		},
		{
			"ImportPath": "github.com/google/cadvisor/storage",
			"Comment": "v0.23.6",
			"Rev": "4dbefc9b671b81257973a33211fb12370c1a526e"
		},
		{
			"ImportPath": "github.com/google/cadvisor/summary",
			"Comment": "v0.23.6",
			"Rev": "4dbefc9b671b81257973a33211fb12370c1a526e"
		},
		{
			"ImportPath": "github.com/google/cadvisor/utils",
			"Comment": "v0.23.6",
			"Rev": "4dbefc9b671b81257973a33211fb12370c1a526e"
		},
		{
			"ImportPath": "github.com/google/cadvisor/utils/cloudinfo",
			"Comment": "v0.23.6",
			"Rev": "4dbefc9b671b81257973a33211fb12370c1a526e"
		},
		{
			"ImportPath": "github.com/google/cadvisor/utils/cpuload",
			"Comment": "v0.23.6",
			"Rev": "4dbefc9b671b81257973a33211fb12370c1a526e"
		},
		{
			"ImportPath": "github.com/google/cadvisor/utils/cpuload/netlink",
			"Comment": "v0.23.6",
			"Rev": "4dbefc9b671b81257973a33211fb12370c1a526e"
		},
		{
			"ImportPath": "github.com/google/cadvisor/utils/docker",
			"Comment": "v0.23.6",
			"Rev": "4dbefc9b671b81257973a33211fb12370c1a526e"
		},
		{
			"ImportPath": "github.com/google/cadvisor/utils/oomparser",
			"Comment": "v0.23.6",
			"Rev": "4dbefc9b671b81257973a33211fb12370c1a526e"
		},
		{
			"ImportPath": "github.com/google/cadvisor/utils/sysfs",
			"Comment": "v0.23.6",
			"Rev": "4dbefc9b671b81257973a33211fb12370c1a526e"
		},
		{
			"ImportPath": "github.com/google/cadvisor/utils/sysinfo",
			"Comment": "v0.23.6",
			"Rev": "4dbefc9b671b81257973a33211fb12370c1a526e"
		},
		{
			"ImportPath": "github.com/google/cadvisor/utils/tail",
			"Comment": "v0.23.6",
			"Rev": "4dbefc9b671b81257973a33211fb12370c1a526e"
		},
		{
			"ImportPath": "github.com/google/cadvisor/validate",
			"Comment": "v0.23.6",
			"Rev": "4dbefc9b671b81257973a33211fb12370c1a526e"
		},
		{
			"ImportPath": "github.com/google/cadvisor/version",
			"Comment": "v0.23.6",
			"Rev": "4dbefc9b671b81257973a33211fb12370c1a526e"
>>>>>>> 28313793
		},
		{
			"ImportPath": "github.com/google/gofuzz",
			"Rev": "bbcb9da2d746f8bdbd6a936686a0a6067ada0ec5"
		},
		{
			"ImportPath": "github.com/gorilla/context",
			"Rev": "215affda49addc4c8ef7e2534915df2c8c35c6cd"
		},
		{
			"ImportPath": "github.com/gorilla/mux",
			"Rev": "8096f47503459bcc74d1f4c487b7e6e42e5746b5"
		},
		{
			"ImportPath": "github.com/hashicorp/go-msgpack/codec",
			"Rev": "fa3f63826f7c23912c15263591e65d54d080b458"
		},
		{
			"ImportPath": "github.com/hashicorp/golang-lru",
			"Rev": "a0d98a5f288019575c6d1f4bb1573fef2d1fcdc4"
		},
		{
			"ImportPath": "github.com/hashicorp/golang-lru/simplelru",
			"Rev": "a0d98a5f288019575c6d1f4bb1573fef2d1fcdc4"
		},
		{
			"ImportPath": "github.com/hashicorp/raft",
			"Rev": "057b893fd996696719e98b6c44649ea14968c811"
		},
		{
			"ImportPath": "github.com/hashicorp/raft-boltdb",
			"Rev": "d1e82c1ec3f15ee991f7cc7ffd5b67ff6f5bbaee"
		},
		{
			"ImportPath": "github.com/hawkular/hawkular-client-go/metrics",
			"Comment": "v0.5.1-1-g1d46ce7",
			"Rev": "1d46ce7e1eca635f372357a8ccbf1fa7cc28b7d2"
		},
		{
			"ImportPath": "github.com/imdario/mergo",
			"Comment": "0.1.3-8-g6633656",
			"Rev": "6633656539c1639d9d78127b7d47c622b5d7b6dc"
		},
		{
			"ImportPath": "github.com/inconshreveable/mousetrap",
			"Rev": "76626ae9c91c4f2a10f34cad8ce83ea42c93bb75"
		},
		{
			"ImportPath": "github.com/influxdb/influxdb/client",
			"Comment": "v0.9.2.1",
			"Rev": "b237c68bab4756507baf6840023be103853e77db"
		},
		{
			"ImportPath": "github.com/influxdb/influxdb/influxql",
			"Comment": "v0.9.2.1",
			"Rev": "b237c68bab4756507baf6840023be103853e77db"
		},
		{
			"ImportPath": "github.com/influxdb/influxdb/meta",
			"Comment": "v0.9.2.1",
			"Rev": "b237c68bab4756507baf6840023be103853e77db"
		},
		{
			"ImportPath": "github.com/influxdb/influxdb/meta/internal",
			"Comment": "v0.9.2.1",
			"Rev": "b237c68bab4756507baf6840023be103853e77db"
		},
		{
			"ImportPath": "github.com/influxdb/influxdb/snapshot",
			"Comment": "v0.9.2.1",
			"Rev": "b237c68bab4756507baf6840023be103853e77db"
		},
		{
			"ImportPath": "github.com/influxdb/influxdb/toml",
			"Comment": "v0.9.2.1",
			"Rev": "b237c68bab4756507baf6840023be103853e77db"
		},
		{
			"ImportPath": "github.com/influxdb/influxdb/tsdb",
			"Comment": "v0.9.2.1",
			"Rev": "b237c68bab4756507baf6840023be103853e77db"
		},
		{
			"ImportPath": "github.com/influxdb/influxdb/tsdb/internal",
			"Comment": "v0.9.2.1",
			"Rev": "b237c68bab4756507baf6840023be103853e77db"
		},
		{
			"ImportPath": "github.com/jmespath/go-jmespath",
			"Comment": "0.2.2",
			"Rev": "3433f3ea46d9f8019119e7dd41274e112a2359a9"
		},
		{
			"ImportPath": "github.com/jonboulle/clockwork",
			"Rev": "3f831b65b61282ba6bece21b91beea2edc4c887a"
		},
		{
			"ImportPath": "github.com/juju/ratelimit",
			"Rev": "77ed1c8a01217656d2080ad51981f6e99adaa177"
		},
		{
			"ImportPath": "github.com/kardianos/osext",
			"Rev": "8fef92e41e22a70e700a96b29f066cda30ea24ef"
		},
		{
			"ImportPath": "github.com/kr/pty",
			"Comment": "release.r56-29-gf7ee69f",
			"Rev": "f7ee69f31298ecbe5d2b349c711e2547a617d398"
		},
		{
			"ImportPath": "github.com/matttproud/golang_protobuf_extensions/pbutil",
			"Rev": "fc2b8d3a73c4867e51861bbdd5ae3c1f0869dd6a"
		},
		{
			"ImportPath": "github.com/mesos/mesos-go/auth",
			"Comment": "before-0.26-protos-33-g45c8b08",
			"Rev": "45c8b08e9af666add36a6f93ff8c1c75812367b0"
		},
		{
			"ImportPath": "github.com/mesos/mesos-go/auth/callback",
			"Comment": "before-0.26-protos-33-g45c8b08",
			"Rev": "45c8b08e9af666add36a6f93ff8c1c75812367b0"
		},
		{
			"ImportPath": "github.com/mesos/mesos-go/auth/sasl",
			"Comment": "before-0.26-protos-33-g45c8b08",
			"Rev": "45c8b08e9af666add36a6f93ff8c1c75812367b0"
		},
		{
			"ImportPath": "github.com/mesos/mesos-go/auth/sasl/mech",
			"Comment": "before-0.26-protos-33-g45c8b08",
			"Rev": "45c8b08e9af666add36a6f93ff8c1c75812367b0"
		},
		{
			"ImportPath": "github.com/mesos/mesos-go/auth/sasl/mech/crammd5",
			"Comment": "before-0.26-protos-33-g45c8b08",
			"Rev": "45c8b08e9af666add36a6f93ff8c1c75812367b0"
		},
		{
			"ImportPath": "github.com/mesos/mesos-go/detector",
			"Comment": "before-0.26-protos-33-g45c8b08",
			"Rev": "45c8b08e9af666add36a6f93ff8c1c75812367b0"
		},
		{
			"ImportPath": "github.com/mesos/mesos-go/detector/zoo",
			"Comment": "before-0.26-protos-33-g45c8b08",
			"Rev": "45c8b08e9af666add36a6f93ff8c1c75812367b0"
		},
		{
			"ImportPath": "github.com/mesos/mesos-go/executor",
			"Comment": "before-0.26-protos-33-g45c8b08",
			"Rev": "45c8b08e9af666add36a6f93ff8c1c75812367b0"
		},
		{
			"ImportPath": "github.com/mesos/mesos-go/mesosproto",
			"Comment": "before-0.26-protos-33-g45c8b08",
			"Rev": "45c8b08e9af666add36a6f93ff8c1c75812367b0"
		},
		{
			"ImportPath": "github.com/mesos/mesos-go/mesosproto/scheduler",
			"Comment": "before-0.26-protos-33-g45c8b08",
			"Rev": "45c8b08e9af666add36a6f93ff8c1c75812367b0"
		},
		{
			"ImportPath": "github.com/mesos/mesos-go/mesosutil",
			"Comment": "before-0.26-protos-33-g45c8b08",
			"Rev": "45c8b08e9af666add36a6f93ff8c1c75812367b0"
		},
		{
			"ImportPath": "github.com/mesos/mesos-go/mesosutil/process",
			"Comment": "before-0.26-protos-33-g45c8b08",
			"Rev": "45c8b08e9af666add36a6f93ff8c1c75812367b0"
		},
		{
			"ImportPath": "github.com/mesos/mesos-go/messenger",
			"Comment": "before-0.26-protos-33-g45c8b08",
			"Rev": "45c8b08e9af666add36a6f93ff8c1c75812367b0"
		},
		{
			"ImportPath": "github.com/mesos/mesos-go/messenger/sessionid",
			"Comment": "before-0.26-protos-33-g45c8b08",
			"Rev": "45c8b08e9af666add36a6f93ff8c1c75812367b0"
		},
		{
			"ImportPath": "github.com/mesos/mesos-go/scheduler",
			"Comment": "before-0.26-protos-33-g45c8b08",
			"Rev": "45c8b08e9af666add36a6f93ff8c1c75812367b0"
		},
		{
			"ImportPath": "github.com/mesos/mesos-go/upid",
			"Comment": "before-0.26-protos-33-g45c8b08",
			"Rev": "45c8b08e9af666add36a6f93ff8c1c75812367b0"
		},
		{
			"ImportPath": "github.com/miekg/dns",
			"Rev": "c2b278e70f35902fd68b54b69238cd10bb1b7451"
		},
		{
			"ImportPath": "github.com/mistifyio/go-zfs",
			"Comment": "v2.1.1-5-g1b4ae6f",
			"Rev": "1b4ae6fb4e77b095934d4430860ff202060169f8"
		},
		{
			"ImportPath": "github.com/mitchellh/mapstructure",
			"Rev": "740c764bc6149d3f1806231418adb9f52c11bcbf"
		},
		{
			"ImportPath": "github.com/mvdan/xurls",
			"Comment": "v0.8.0-14-g1b768d7",
			"Rev": "1b768d7c393abd8e8dda1458385a57becd4b2d4e"
		},
		{
			"ImportPath": "github.com/mxk/go-flowrate/flowrate",
			"Rev": "cca7078d478f8520f85629ad7c68962d31ed7682"
		},
		{
			"ImportPath": "github.com/onsi/ginkgo",
			"Comment": "v1.2.0-52-g2c2e9bb",
			"Rev": "2c2e9bb47b4e44067024f29339588cac8b34dd12"
		},
		{
			"ImportPath": "github.com/onsi/ginkgo/config",
			"Comment": "v1.2.0-52-g2c2e9bb",
			"Rev": "2c2e9bb47b4e44067024f29339588cac8b34dd12"
		},
		{
			"ImportPath": "github.com/onsi/ginkgo/ginkgo",
			"Comment": "v1.2.0-52-g2c2e9bb",
			"Rev": "2c2e9bb47b4e44067024f29339588cac8b34dd12"
		},
		{
			"ImportPath": "github.com/onsi/ginkgo/ginkgo/convert",
			"Comment": "v1.2.0-52-g2c2e9bb",
			"Rev": "2c2e9bb47b4e44067024f29339588cac8b34dd12"
		},
		{
			"ImportPath": "github.com/onsi/ginkgo/ginkgo/interrupthandler",
			"Comment": "v1.2.0-52-g2c2e9bb",
			"Rev": "2c2e9bb47b4e44067024f29339588cac8b34dd12"
		},
		{
			"ImportPath": "github.com/onsi/ginkgo/ginkgo/nodot",
			"Comment": "v1.2.0-52-g2c2e9bb",
			"Rev": "2c2e9bb47b4e44067024f29339588cac8b34dd12"
		},
		{
			"ImportPath": "github.com/onsi/ginkgo/ginkgo/testrunner",
			"Comment": "v1.2.0-52-g2c2e9bb",
			"Rev": "2c2e9bb47b4e44067024f29339588cac8b34dd12"
		},
		{
			"ImportPath": "github.com/onsi/ginkgo/ginkgo/testsuite",
			"Comment": "v1.2.0-52-g2c2e9bb",
			"Rev": "2c2e9bb47b4e44067024f29339588cac8b34dd12"
		},
		{
			"ImportPath": "github.com/onsi/ginkgo/ginkgo/watch",
			"Comment": "v1.2.0-52-g2c2e9bb",
			"Rev": "2c2e9bb47b4e44067024f29339588cac8b34dd12"
		},
		{
			"ImportPath": "github.com/onsi/ginkgo/internal/codelocation",
			"Comment": "v1.2.0-52-g2c2e9bb",
			"Rev": "2c2e9bb47b4e44067024f29339588cac8b34dd12"
		},
		{
			"ImportPath": "github.com/onsi/ginkgo/internal/containernode",
			"Comment": "v1.2.0-52-g2c2e9bb",
			"Rev": "2c2e9bb47b4e44067024f29339588cac8b34dd12"
		},
		{
			"ImportPath": "github.com/onsi/ginkgo/internal/failer",
			"Comment": "v1.2.0-52-g2c2e9bb",
			"Rev": "2c2e9bb47b4e44067024f29339588cac8b34dd12"
		},
		{
			"ImportPath": "github.com/onsi/ginkgo/internal/leafnodes",
			"Comment": "v1.2.0-52-g2c2e9bb",
			"Rev": "2c2e9bb47b4e44067024f29339588cac8b34dd12"
		},
		{
			"ImportPath": "github.com/onsi/ginkgo/internal/remote",
			"Comment": "v1.2.0-52-g2c2e9bb",
			"Rev": "2c2e9bb47b4e44067024f29339588cac8b34dd12"
		},
		{
			"ImportPath": "github.com/onsi/ginkgo/internal/spec",
			"Comment": "v1.2.0-52-g2c2e9bb",
			"Rev": "2c2e9bb47b4e44067024f29339588cac8b34dd12"
		},
		{
			"ImportPath": "github.com/onsi/ginkgo/internal/specrunner",
			"Comment": "v1.2.0-52-g2c2e9bb",
			"Rev": "2c2e9bb47b4e44067024f29339588cac8b34dd12"
		},
		{
			"ImportPath": "github.com/onsi/ginkgo/internal/suite",
			"Comment": "v1.2.0-52-g2c2e9bb",
			"Rev": "2c2e9bb47b4e44067024f29339588cac8b34dd12"
		},
		{
			"ImportPath": "github.com/onsi/ginkgo/internal/testingtproxy",
			"Comment": "v1.2.0-52-g2c2e9bb",
			"Rev": "2c2e9bb47b4e44067024f29339588cac8b34dd12"
		},
		{
			"ImportPath": "github.com/onsi/ginkgo/internal/writer",
			"Comment": "v1.2.0-52-g2c2e9bb",
			"Rev": "2c2e9bb47b4e44067024f29339588cac8b34dd12"
		},
		{
			"ImportPath": "github.com/onsi/ginkgo/reporters",
			"Comment": "v1.2.0-52-g2c2e9bb",
			"Rev": "2c2e9bb47b4e44067024f29339588cac8b34dd12"
		},
		{
			"ImportPath": "github.com/onsi/ginkgo/reporters/stenographer",
			"Comment": "v1.2.0-52-g2c2e9bb",
			"Rev": "2c2e9bb47b4e44067024f29339588cac8b34dd12"
		},
		{
			"ImportPath": "github.com/onsi/ginkgo/types",
			"Comment": "v1.2.0-52-g2c2e9bb",
			"Rev": "2c2e9bb47b4e44067024f29339588cac8b34dd12"
		},
		{
			"ImportPath": "github.com/onsi/gomega",
			"Comment": "v1.0-91-g7ce781e",
			"Rev": "7ce781ea776b2fd506491011353bded2e40c8467"
		},
		{
			"ImportPath": "github.com/onsi/gomega/format",
			"Comment": "v1.0-91-g7ce781e",
			"Rev": "7ce781ea776b2fd506491011353bded2e40c8467"
		},
		{
			"ImportPath": "github.com/onsi/gomega/internal/assertion",
			"Comment": "v1.0-91-g7ce781e",
			"Rev": "7ce781ea776b2fd506491011353bded2e40c8467"
		},
		{
			"ImportPath": "github.com/onsi/gomega/internal/asyncassertion",
			"Comment": "v1.0-91-g7ce781e",
			"Rev": "7ce781ea776b2fd506491011353bded2e40c8467"
		},
		{
			"ImportPath": "github.com/onsi/gomega/internal/oraclematcher",
			"Comment": "v1.0-91-g7ce781e",
			"Rev": "7ce781ea776b2fd506491011353bded2e40c8467"
		},
		{
			"ImportPath": "github.com/onsi/gomega/internal/testingtsupport",
			"Comment": "v1.0-91-g7ce781e",
			"Rev": "7ce781ea776b2fd506491011353bded2e40c8467"
		},
		{
			"ImportPath": "github.com/onsi/gomega/matchers",
			"Comment": "v1.0-91-g7ce781e",
			"Rev": "7ce781ea776b2fd506491011353bded2e40c8467"
		},
		{
			"ImportPath": "github.com/onsi/gomega/matchers/support/goraph/bipartitegraph",
			"Comment": "v1.0-91-g7ce781e",
			"Rev": "7ce781ea776b2fd506491011353bded2e40c8467"
		},
		{
			"ImportPath": "github.com/onsi/gomega/matchers/support/goraph/edge",
			"Comment": "v1.0-91-g7ce781e",
			"Rev": "7ce781ea776b2fd506491011353bded2e40c8467"
		},
		{
			"ImportPath": "github.com/onsi/gomega/matchers/support/goraph/node",
			"Comment": "v1.0-91-g7ce781e",
			"Rev": "7ce781ea776b2fd506491011353bded2e40c8467"
		},
		{
			"ImportPath": "github.com/onsi/gomega/matchers/support/goraph/util",
			"Comment": "v1.0-91-g7ce781e",
			"Rev": "7ce781ea776b2fd506491011353bded2e40c8467"
		},
		{
			"ImportPath": "github.com/onsi/gomega/types",
			"Comment": "v1.0-91-g7ce781e",
			"Rev": "7ce781ea776b2fd506491011353bded2e40c8467"
		},
		{
			"ImportPath": "github.com/opencontainers/runc/libcontainer",
			"Comment": "v0.0.7",
			"Rev": "7ca2aa4873aea7cb4265b1726acb24b90d8726c6"
		},
		{
			"ImportPath": "github.com/opencontainers/runc/libcontainer/apparmor",
			"Comment": "v0.0.7",
			"Rev": "7ca2aa4873aea7cb4265b1726acb24b90d8726c6"
		},
		{
			"ImportPath": "github.com/opencontainers/runc/libcontainer/cgroups",
			"Comment": "v0.0.7",
			"Rev": "7ca2aa4873aea7cb4265b1726acb24b90d8726c6"
		},
		{
			"ImportPath": "github.com/opencontainers/runc/libcontainer/cgroups/fs",
			"Comment": "v0.0.7",
			"Rev": "7ca2aa4873aea7cb4265b1726acb24b90d8726c6"
		},
		{
			"ImportPath": "github.com/opencontainers/runc/libcontainer/cgroups/systemd",
			"Comment": "v0.0.7",
			"Rev": "7ca2aa4873aea7cb4265b1726acb24b90d8726c6"
		},
		{
			"ImportPath": "github.com/opencontainers/runc/libcontainer/configs",
			"Comment": "v0.0.7",
			"Rev": "7ca2aa4873aea7cb4265b1726acb24b90d8726c6"
		},
		{
			"ImportPath": "github.com/opencontainers/runc/libcontainer/configs/validate",
			"Comment": "v0.0.7",
			"Rev": "7ca2aa4873aea7cb4265b1726acb24b90d8726c6"
		},
		{
			"ImportPath": "github.com/opencontainers/runc/libcontainer/criurpc",
			"Comment": "v0.0.7",
			"Rev": "7ca2aa4873aea7cb4265b1726acb24b90d8726c6"
		},
		{
			"ImportPath": "github.com/opencontainers/runc/libcontainer/label",
			"Comment": "v0.0.7",
			"Rev": "7ca2aa4873aea7cb4265b1726acb24b90d8726c6"
		},
		{
			"ImportPath": "github.com/opencontainers/runc/libcontainer/seccomp",
			"Comment": "v0.0.7",
			"Rev": "7ca2aa4873aea7cb4265b1726acb24b90d8726c6"
		},
		{
			"ImportPath": "github.com/opencontainers/runc/libcontainer/selinux",
			"Comment": "v0.0.7",
			"Rev": "7ca2aa4873aea7cb4265b1726acb24b90d8726c6"
		},
		{
			"ImportPath": "github.com/opencontainers/runc/libcontainer/stacktrace",
			"Comment": "v0.0.7",
			"Rev": "7ca2aa4873aea7cb4265b1726acb24b90d8726c6"
		},
		{
			"ImportPath": "github.com/opencontainers/runc/libcontainer/system",
			"Comment": "v0.0.7",
			"Rev": "7ca2aa4873aea7cb4265b1726acb24b90d8726c6"
		},
		{
			"ImportPath": "github.com/opencontainers/runc/libcontainer/user",
			"Comment": "v0.0.7",
			"Rev": "7ca2aa4873aea7cb4265b1726acb24b90d8726c6"
		},
		{
			"ImportPath": "github.com/opencontainers/runc/libcontainer/utils",
			"Comment": "v0.0.7",
			"Rev": "7ca2aa4873aea7cb4265b1726acb24b90d8726c6"
		},
		{
			"ImportPath": "github.com/pborman/uuid",
			"Rev": "ca53cad383cad2479bbba7f7a1a05797ec1386e4"
		},
		{
			"ImportPath": "github.com/pmezard/go-difflib/difflib",
			"Rev": "d8ed2627bdf02c080bf22230dbb337003b7aba2d"
		},
		{
			"ImportPath": "github.com/prometheus/client_golang/prometheus",
			"Comment": "0.7.0-39-g3b78d7a",
			"Rev": "3b78d7a77f51ccbc364d4bc170920153022cfd08"
		},
		{
			"ImportPath": "github.com/prometheus/client_model/go",
			"Comment": "model-0.0.2-12-gfa8ad6f",
			"Rev": "fa8ad6fec33561be4280a8f0514318c79d7f6cb6"
		},
		{
			"ImportPath": "github.com/prometheus/common/expfmt",
			"Rev": "a6ab08426bb262e2d190097751f5cfd1cfdfd17d"
		},
		{
			"ImportPath": "github.com/prometheus/common/internal/bitbucket.org/ww/goautoneg",
			"Rev": "a6ab08426bb262e2d190097751f5cfd1cfdfd17d"
		},
		{
			"ImportPath": "github.com/prometheus/common/model",
			"Rev": "a6ab08426bb262e2d190097751f5cfd1cfdfd17d"
		},
		{
			"ImportPath": "github.com/prometheus/procfs",
			"Rev": "490cc6eb5fa45bf8a8b7b73c8bc82a8160e8531d"
		},
		{
			"ImportPath": "github.com/rackspace/gophercloud",
			"Comment": "v1.0.0-920-g934dbf8",
			"Rev": "934dbf81977c67c521c75492dc1f55ca74dc5b04"
		},
		{
			"ImportPath": "github.com/rackspace/gophercloud/openstack",
			"Comment": "v1.0.0-920-g934dbf8",
			"Rev": "934dbf81977c67c521c75492dc1f55ca74dc5b04"
		},
		{
			"ImportPath": "github.com/rackspace/gophercloud/openstack/blockstorage/v1/volumes",
			"Comment": "v1.0.0-920-g934dbf8",
			"Rev": "934dbf81977c67c521c75492dc1f55ca74dc5b04"
		},
		{
			"ImportPath": "github.com/rackspace/gophercloud/openstack/compute/v2/extensions/bootfromvolume",
			"Comment": "v1.0.0-920-g934dbf8",
			"Rev": "934dbf81977c67c521c75492dc1f55ca74dc5b04"
		},
		{
			"ImportPath": "github.com/rackspace/gophercloud/openstack/compute/v2/extensions/diskconfig",
			"Comment": "v1.0.0-920-g934dbf8",
			"Rev": "934dbf81977c67c521c75492dc1f55ca74dc5b04"
		},
		{
			"ImportPath": "github.com/rackspace/gophercloud/openstack/compute/v2/extensions/volumeattach",
			"Comment": "v1.0.0-920-g934dbf8",
			"Rev": "934dbf81977c67c521c75492dc1f55ca74dc5b04"
		},
		{
			"ImportPath": "github.com/rackspace/gophercloud/openstack/compute/v2/flavors",
			"Comment": "v1.0.0-920-g934dbf8",
			"Rev": "934dbf81977c67c521c75492dc1f55ca74dc5b04"
		},
		{
			"ImportPath": "github.com/rackspace/gophercloud/openstack/compute/v2/images",
			"Comment": "v1.0.0-920-g934dbf8",
			"Rev": "934dbf81977c67c521c75492dc1f55ca74dc5b04"
		},
		{
			"ImportPath": "github.com/rackspace/gophercloud/openstack/compute/v2/servers",
			"Comment": "v1.0.0-920-g934dbf8",
			"Rev": "934dbf81977c67c521c75492dc1f55ca74dc5b04"
		},
		{
			"ImportPath": "github.com/rackspace/gophercloud/openstack/identity/v2/tenants",
			"Comment": "v1.0.0-920-g934dbf8",
			"Rev": "934dbf81977c67c521c75492dc1f55ca74dc5b04"
		},
		{
			"ImportPath": "github.com/rackspace/gophercloud/openstack/identity/v2/tokens",
			"Comment": "v1.0.0-920-g934dbf8",
			"Rev": "934dbf81977c67c521c75492dc1f55ca74dc5b04"
		},
		{
			"ImportPath": "github.com/rackspace/gophercloud/openstack/identity/v3/tokens",
			"Comment": "v1.0.0-920-g934dbf8",
			"Rev": "934dbf81977c67c521c75492dc1f55ca74dc5b04"
		},
		{
			"ImportPath": "github.com/rackspace/gophercloud/openstack/networking/v2/extensions/layer3/floatingips",
			"Comment": "v1.0.0-920-g934dbf8",
			"Rev": "934dbf81977c67c521c75492dc1f55ca74dc5b04"
		},
		{
			"ImportPath": "github.com/rackspace/gophercloud/openstack/networking/v2/extensions/lbaas/members",
			"Comment": "v1.0.0-920-g934dbf8",
			"Rev": "934dbf81977c67c521c75492dc1f55ca74dc5b04"
		},
		{
			"ImportPath": "github.com/rackspace/gophercloud/openstack/networking/v2/extensions/lbaas/monitors",
			"Comment": "v1.0.0-920-g934dbf8",
			"Rev": "934dbf81977c67c521c75492dc1f55ca74dc5b04"
		},
		{
			"ImportPath": "github.com/rackspace/gophercloud/openstack/networking/v2/extensions/lbaas/pools",
			"Comment": "v1.0.0-920-g934dbf8",
			"Rev": "934dbf81977c67c521c75492dc1f55ca74dc5b04"
		},
		{
			"ImportPath": "github.com/rackspace/gophercloud/openstack/networking/v2/extensions/lbaas/vips",
			"Comment": "v1.0.0-920-g934dbf8",
			"Rev": "934dbf81977c67c521c75492dc1f55ca74dc5b04"
		},
		{
			"ImportPath": "github.com/rackspace/gophercloud/openstack/networking/v2/extensions/lbaas_v2/listeners",
			"Comment": "v1.0.0-920-g934dbf8",
			"Rev": "934dbf81977c67c521c75492dc1f55ca74dc5b04"
		},
		{
			"ImportPath": "github.com/rackspace/gophercloud/openstack/networking/v2/extensions/lbaas_v2/loadbalancers",
			"Comment": "v1.0.0-920-g934dbf8",
			"Rev": "934dbf81977c67c521c75492dc1f55ca74dc5b04"
		},
		{
			"ImportPath": "github.com/rackspace/gophercloud/openstack/networking/v2/extensions/lbaas_v2/monitors",
			"Comment": "v1.0.0-920-g934dbf8",
			"Rev": "934dbf81977c67c521c75492dc1f55ca74dc5b04"
		},
		{
			"ImportPath": "github.com/rackspace/gophercloud/openstack/networking/v2/extensions/lbaas_v2/pools",
			"Comment": "v1.0.0-920-g934dbf8",
			"Rev": "934dbf81977c67c521c75492dc1f55ca74dc5b04"
		},
		{
			"ImportPath": "github.com/rackspace/gophercloud/openstack/networking/v2/ports",
			"Comment": "v1.0.0-920-g934dbf8",
			"Rev": "934dbf81977c67c521c75492dc1f55ca74dc5b04"
		},
		{
			"ImportPath": "github.com/rackspace/gophercloud/openstack/utils",
			"Comment": "v1.0.0-920-g934dbf8",
			"Rev": "934dbf81977c67c521c75492dc1f55ca74dc5b04"
		},
		{
			"ImportPath": "github.com/rackspace/gophercloud/pagination",
			"Comment": "v1.0.0-920-g934dbf8",
			"Rev": "934dbf81977c67c521c75492dc1f55ca74dc5b04"
		},
		{
			"ImportPath": "github.com/rackspace/gophercloud/rackspace",
			"Comment": "v1.0.0-920-g934dbf8",
			"Rev": "934dbf81977c67c521c75492dc1f55ca74dc5b04"
		},
		{
			"ImportPath": "github.com/rackspace/gophercloud/rackspace/blockstorage/v1/volumes",
			"Comment": "v1.0.0-920-g934dbf8",
			"Rev": "934dbf81977c67c521c75492dc1f55ca74dc5b04"
		},
		{
			"ImportPath": "github.com/rackspace/gophercloud/rackspace/compute/v2/servers",
			"Comment": "v1.0.0-920-g934dbf8",
			"Rev": "934dbf81977c67c521c75492dc1f55ca74dc5b04"
		},
		{
			"ImportPath": "github.com/rackspace/gophercloud/rackspace/compute/v2/volumeattach",
			"Comment": "v1.0.0-920-g934dbf8",
			"Rev": "934dbf81977c67c521c75492dc1f55ca74dc5b04"
		},
		{
			"ImportPath": "github.com/rackspace/gophercloud/rackspace/identity/v2/tokens",
			"Comment": "v1.0.0-920-g934dbf8",
			"Rev": "934dbf81977c67c521c75492dc1f55ca74dc5b04"
		},
		{
			"ImportPath": "github.com/rackspace/gophercloud/testhelper",
			"Comment": "v1.0.0-920-g934dbf8",
			"Rev": "934dbf81977c67c521c75492dc1f55ca74dc5b04"
		},
		{
			"ImportPath": "github.com/rackspace/gophercloud/testhelper/client",
			"Comment": "v1.0.0-920-g934dbf8",
			"Rev": "934dbf81977c67c521c75492dc1f55ca74dc5b04"
		},
		{
			"ImportPath": "github.com/robfig/cron",
			"Comment": "v1-16-g0f39cf7",
			"Rev": "0f39cf7ebc65a602f45692f9894bd6a193faf8fa"
		},
		{
			"ImportPath": "github.com/russross/blackfriday",
			"Comment": "v1.2-42-g77efab5",
			"Rev": "77efab57b2f74dd3f9051c79752b2e8995c8b789"
		},
		{
			"ImportPath": "github.com/samuel/go-zookeeper/zk",
			"Rev": "177002e16a0061912f02377e2dd8951a8b3551bc"
		},
		{
			"ImportPath": "github.com/seccomp/libseccomp-golang",
			"Rev": "1b506fc7c24eec5a3693cdcbed40d9c226cfc6a1"
		},
		{
			"ImportPath": "github.com/shurcooL/sanitized_anchor_name",
			"Rev": "10ef21a441db47d8b13ebcc5fd2310f636973c77"
		},
		{
			"ImportPath": "github.com/skynetservices/skydns/cache",
			"Comment": "2.5.3a-32-gf7b6fb7",
			"Rev": "f7b6fb74bcfab300b4e7e0e27b1fe6c0ed555f78"
		},
		{
			"ImportPath": "github.com/skynetservices/skydns/metrics",
			"Comment": "2.5.3a-32-gf7b6fb7",
			"Rev": "f7b6fb74bcfab300b4e7e0e27b1fe6c0ed555f78"
		},
		{
			"ImportPath": "github.com/skynetservices/skydns/msg",
			"Comment": "2.5.3a-32-gf7b6fb7",
			"Rev": "f7b6fb74bcfab300b4e7e0e27b1fe6c0ed555f78"
		},
		{
			"ImportPath": "github.com/skynetservices/skydns/server",
			"Comment": "2.5.3a-32-gf7b6fb7",
			"Rev": "f7b6fb74bcfab300b4e7e0e27b1fe6c0ed555f78"
		},
		{
			"ImportPath": "github.com/skynetservices/skydns/singleflight",
			"Comment": "2.5.3a-32-gf7b6fb7",
			"Rev": "f7b6fb74bcfab300b4e7e0e27b1fe6c0ed555f78"
		},
		{
			"ImportPath": "github.com/spf13/cobra",
			"Rev": "4c05eb1145f16d0e6bb4a3e1b6d769f4713cb41f"
		},
		{
			"ImportPath": "github.com/spf13/cobra/doc",
			"Rev": "4c05eb1145f16d0e6bb4a3e1b6d769f4713cb41f"
		},
		{
			"ImportPath": "github.com/spf13/pflag",
			"Rev": "08b1a584251b5b62f458943640fc8ebd4d50aaa5"
		},
		{
			"ImportPath": "github.com/stretchr/objx",
			"Rev": "1a9d0bb9f541897e62256577b352fdbc1fb4fd94"
		},
		{
			"ImportPath": "github.com/stretchr/testify/assert",
			"Comment": "v1.0-88-ge3a8ff8",
			"Rev": "e3a8ff8ce36581f87a15341206f205b1da467059"
		},
		{
			"ImportPath": "github.com/stretchr/testify/mock",
			"Comment": "v1.0-88-ge3a8ff8",
			"Rev": "e3a8ff8ce36581f87a15341206f205b1da467059"
		},
		{
			"ImportPath": "github.com/stretchr/testify/require",
			"Comment": "v1.0-88-ge3a8ff8",
			"Rev": "e3a8ff8ce36581f87a15341206f205b1da467059"
		},
		{
			"ImportPath": "github.com/syndtr/gocapability/capability",
			"Rev": "2c00daeb6c3b45114c80ac44119e7b8801fdd852"
		},
		{
			"ImportPath": "github.com/ugorji/go/codec",
			"Rev": "f4485b318aadd133842532f841dc205a8e339d74"
		},
		{
			"ImportPath": "github.com/ugorji/go/codec/codecgen",
			"Rev": "f4485b318aadd133842532f841dc205a8e339d74"
		},
		{
			"ImportPath": "github.com/vishvananda/netlink",
			"Rev": "1e2e08e8a2dcdacaae3f14ac44c5cfa31361f270"
		},
		{
			"ImportPath": "github.com/vishvananda/netlink/nl",
			"Rev": "1e2e08e8a2dcdacaae3f14ac44c5cfa31361f270"
		},
		{
			"ImportPath": "github.com/vmware/govmomi",
			"Comment": "v0.6.2",
			"Rev": "9051bd6b44125d9472e0c148b5965692ab283d4a"
		},
		{
			"ImportPath": "github.com/vmware/govmomi/find",
			"Comment": "v0.6.2",
			"Rev": "9051bd6b44125d9472e0c148b5965692ab283d4a"
		},
		{
			"ImportPath": "github.com/vmware/govmomi/list",
			"Comment": "v0.6.2",
			"Rev": "9051bd6b44125d9472e0c148b5965692ab283d4a"
		},
		{
			"ImportPath": "github.com/vmware/govmomi/object",
			"Comment": "v0.6.2",
			"Rev": "9051bd6b44125d9472e0c148b5965692ab283d4a"
		},
		{
			"ImportPath": "github.com/vmware/govmomi/property",
			"Comment": "v0.6.2",
			"Rev": "9051bd6b44125d9472e0c148b5965692ab283d4a"
		},
		{
			"ImportPath": "github.com/vmware/govmomi/session",
			"Comment": "v0.6.2",
			"Rev": "9051bd6b44125d9472e0c148b5965692ab283d4a"
		},
		{
			"ImportPath": "github.com/vmware/govmomi/task",
			"Comment": "v0.6.2",
			"Rev": "9051bd6b44125d9472e0c148b5965692ab283d4a"
		},
		{
			"ImportPath": "github.com/vmware/govmomi/vim25",
			"Comment": "v0.6.2",
			"Rev": "9051bd6b44125d9472e0c148b5965692ab283d4a"
		},
		{
			"ImportPath": "github.com/vmware/govmomi/vim25/debug",
			"Comment": "v0.6.2",
			"Rev": "9051bd6b44125d9472e0c148b5965692ab283d4a"
		},
		{
			"ImportPath": "github.com/vmware/govmomi/vim25/methods",
			"Comment": "v0.6.2",
			"Rev": "9051bd6b44125d9472e0c148b5965692ab283d4a"
		},
		{
			"ImportPath": "github.com/vmware/govmomi/vim25/mo",
			"Comment": "v0.6.2",
			"Rev": "9051bd6b44125d9472e0c148b5965692ab283d4a"
		},
		{
			"ImportPath": "github.com/vmware/govmomi/vim25/progress",
			"Comment": "v0.6.2",
			"Rev": "9051bd6b44125d9472e0c148b5965692ab283d4a"
		},
		{
			"ImportPath": "github.com/vmware/govmomi/vim25/soap",
			"Comment": "v0.6.2",
			"Rev": "9051bd6b44125d9472e0c148b5965692ab283d4a"
		},
		{
			"ImportPath": "github.com/vmware/govmomi/vim25/types",
			"Comment": "v0.6.2",
			"Rev": "9051bd6b44125d9472e0c148b5965692ab283d4a"
		},
		{
			"ImportPath": "github.com/vmware/govmomi/vim25/xml",
			"Comment": "v0.6.2",
			"Rev": "9051bd6b44125d9472e0c148b5965692ab283d4a"
		},
		{
			"ImportPath": "github.com/xiang90/probing",
			"Rev": "6a0cc1ae81b4cc11db5e491e030e4b98fba79c19"
		},
		{
			"ImportPath": "github.com/xyproto/simpleredis",
			"Comment": "v1.0-13-g5292687",
			"Rev": "5292687f5379e01054407da44d7c4590a61fd3de"
		},
		{
			"ImportPath": "go4.org/errorutil",
			"Rev": "03efcb870d84809319ea509714dd6d19a1498483"
		},
		{
			"ImportPath": "golang.org/x/crypto/bcrypt",
			"Rev": "c84e1f8e3a7e322d497cd16c0e8a13c7e127baf3"
		},
		{
			"ImportPath": "golang.org/x/crypto/blowfish",
			"Rev": "c84e1f8e3a7e322d497cd16c0e8a13c7e127baf3"
		},
		{
			"ImportPath": "golang.org/x/crypto/ssh",
			"Rev": "c84e1f8e3a7e322d497cd16c0e8a13c7e127baf3"
		},
		{
			"ImportPath": "golang.org/x/exp/inotify",
			"Rev": "292a51b8d262487dab23a588950e8052d63d9113"
		},
		{
			"ImportPath": "golang.org/x/net/context",
			"Rev": "62685c2d7ca23c807425dca88b11a3e2323dab41"
		},
		{
			"ImportPath": "golang.org/x/net/context/ctxhttp",
			"Rev": "62685c2d7ca23c807425dca88b11a3e2323dab41"
		},
		{
			"ImportPath": "golang.org/x/net/html",
			"Rev": "62685c2d7ca23c807425dca88b11a3e2323dab41"
		},
		{
			"ImportPath": "golang.org/x/net/html/atom",
			"Rev": "62685c2d7ca23c807425dca88b11a3e2323dab41"
		},
		{
			"ImportPath": "golang.org/x/net/http2",
<<<<<<< HEAD
			"Rev": "ea47fc708ee3e20177f3ca3716217c4ab75942cb"
=======
			"Rev": "62685c2d7ca23c807425dca88b11a3e2323dab41"
		},
		{
			"ImportPath": "golang.org/x/net/http2/hpack",
			"Rev": "62685c2d7ca23c807425dca88b11a3e2323dab41"
>>>>>>> 28313793
		},
		{
			"ImportPath": "golang.org/x/net/internal/timeseries",
			"Rev": "62685c2d7ca23c807425dca88b11a3e2323dab41"
		},
		{
			"ImportPath": "golang.org/x/net/proxy",
			"Rev": "62685c2d7ca23c807425dca88b11a3e2323dab41"
		},
		{
			"ImportPath": "golang.org/x/net/trace",
			"Rev": "62685c2d7ca23c807425dca88b11a3e2323dab41"
		},
		{
			"ImportPath": "golang.org/x/net/websocket",
			"Rev": "62685c2d7ca23c807425dca88b11a3e2323dab41"
		},
		{
			"ImportPath": "golang.org/x/oauth2",
			"Rev": "b5adcc2dcdf009d0391547edc6ecbaff889f5bb9"
		},
		{
			"ImportPath": "golang.org/x/oauth2/google",
			"Rev": "b5adcc2dcdf009d0391547edc6ecbaff889f5bb9"
		},
		{
			"ImportPath": "golang.org/x/oauth2/internal",
			"Rev": "b5adcc2dcdf009d0391547edc6ecbaff889f5bb9"
		},
		{
			"ImportPath": "golang.org/x/oauth2/jws",
			"Rev": "b5adcc2dcdf009d0391547edc6ecbaff889f5bb9"
		},
		{
			"ImportPath": "golang.org/x/oauth2/jwt",
			"Rev": "b5adcc2dcdf009d0391547edc6ecbaff889f5bb9"
		},
		{
			"ImportPath": "golang.org/x/sys/unix",
			"Rev": "833a04a10549a95dc34458c195cbad61bbb6cb4d"
		},
		{
			"ImportPath": "google.golang.org/api/cloudmonitoring/v2beta2",
			"Rev": "4300f6b0c8a7f09e521dd0af2cee27e28846e037"
		},
		{
			"ImportPath": "google.golang.org/api/compute/v1",
			"Rev": "4300f6b0c8a7f09e521dd0af2cee27e28846e037"
		},
		{
			"ImportPath": "google.golang.org/api/container/v1",
			"Rev": "4300f6b0c8a7f09e521dd0af2cee27e28846e037"
		},
		{
			"ImportPath": "google.golang.org/api/dns/v1",
			"Rev": "4300f6b0c8a7f09e521dd0af2cee27e28846e037"
		},
		{
			"ImportPath": "google.golang.org/api/gensupport",
			"Rev": "4300f6b0c8a7f09e521dd0af2cee27e28846e037"
		},
		{
			"ImportPath": "google.golang.org/api/googleapi",
			"Rev": "4300f6b0c8a7f09e521dd0af2cee27e28846e037"
		},
		{
			"ImportPath": "google.golang.org/api/googleapi/internal/uritemplates",
			"Rev": "4300f6b0c8a7f09e521dd0af2cee27e28846e037"
		},
		{
			"ImportPath": "google.golang.org/cloud/compute/metadata",
			"Rev": "eb47ba841d53d93506cfbfbc03927daf9cc48f88"
		},
		{
			"ImportPath": "google.golang.org/cloud/internal",
			"Rev": "eb47ba841d53d93506cfbfbc03927daf9cc48f88"
		},
		{
			"ImportPath": "google.golang.org/grpc",
			"Rev": "5aeebcd810669f5d8e682b352ad8128b253d21f8"
		},
		{
			"ImportPath": "google.golang.org/grpc/codes",
			"Rev": "933601d8cd6418a8a891bd9075a7161b0a67badb"
		},
		{
			"ImportPath": "google.golang.org/grpc/credentials",
			"Rev": "933601d8cd6418a8a891bd9075a7161b0a67badb"
		},
		{
			"ImportPath": "google.golang.org/grpc/grpclog",
			"Rev": "933601d8cd6418a8a891bd9075a7161b0a67badb"
		},
		{
			"ImportPath": "google.golang.org/grpc/metadata",
			"Rev": "933601d8cd6418a8a891bd9075a7161b0a67badb"
		},
		{
			"ImportPath": "google.golang.org/grpc/naming",
			"Rev": "933601d8cd6418a8a891bd9075a7161b0a67badb"
		},
		{
			"ImportPath": "google.golang.org/grpc/peer",
			"Rev": "933601d8cd6418a8a891bd9075a7161b0a67badb"
		},
		{
			"ImportPath": "google.golang.org/grpc/transport",
			"Rev": "933601d8cd6418a8a891bd9075a7161b0a67badb"
		},
		{
			"ImportPath": "gopkg.in/gcfg.v1",
			"Comment": "v1.0.0",
			"Rev": "083575c3955c85df16fe9590cceab64d03f5eb6e"
		},
		{
			"ImportPath": "gopkg.in/gcfg.v1/scanner",
			"Comment": "v1.0.0",
			"Rev": "083575c3955c85df16fe9590cceab64d03f5eb6e"
		},
		{
			"ImportPath": "gopkg.in/gcfg.v1/token",
			"Comment": "v1.0.0",
			"Rev": "083575c3955c85df16fe9590cceab64d03f5eb6e"
		},
		{
			"ImportPath": "gopkg.in/gcfg.v1/types",
			"Comment": "v1.0.0",
			"Rev": "083575c3955c85df16fe9590cceab64d03f5eb6e"
		},
		{
			"ImportPath": "gopkg.in/inf.v0",
			"Comment": "v0.9.0",
			"Rev": "3887ee99ecf07df5b447e9b00d9c0b2adaa9f3e4"
		},
		{
			"ImportPath": "gopkg.in/natefinch/lumberjack.v2",
			"Comment": "v1.0-16-g20b71e5",
			"Rev": "20b71e5b60d756d3d2f80def009790325acc2b23"
		},
		{
			"ImportPath": "gopkg.in/yaml.v2",
			"Rev": "a83829b6f1293c91addabc89d0571c246397bbf4"
		},
		{
			"ImportPath": "k8s.io/heapster/metrics/api/v1/types",
			"Comment": "v1.1.0-beta2",
			"Rev": "9cb18ac0ceb193eb530a1fe339355c94ea454d85"
		},
		{
			"ImportPath": "k8s.io/heapster/metrics/apis/metrics/v1alpha1",
			"Comment": "v1.1.0-beta2",
			"Rev": "9cb18ac0ceb193eb530a1fe339355c94ea454d85"
		}
	]
}<|MERGE_RESOLUTION|>--- conflicted
+++ resolved
@@ -733,13 +733,10 @@
 		{
 			"ImportPath": "github.com/docker/spdystream",
 			"Rev": "449fdfce4d962303d702fec724ef0ad181c92528"
-<<<<<<< HEAD
-=======
 		},
 		{
 			"ImportPath": "github.com/docker/spdystream/spdy",
 			"Rev": "449fdfce4d962303d702fec724ef0ad181c92528"
->>>>>>> 28313793
 		},
 		{
 			"ImportPath": "github.com/elazarl/go-bindata-assetfs",
@@ -935,293 +932,203 @@
 		},
 		{
 			"ImportPath": "github.com/google/cadvisor/api",
-<<<<<<< HEAD
-			"Comment": "v0.22.2",
-			"Rev": "546a3771589bdb356777c646c6eca24914fdd48b"
+            "Comment": "v0.23.6",
+			"Rev": "4dbefc9b671b81257973a33211fb12370c1a526e"
 		},
 		{
 			"ImportPath": "github.com/google/cadvisor/cache/memory",
-			"Comment": "v0.22.2",
-			"Rev": "546a3771589bdb356777c646c6eca24914fdd48b"
+			"Comment": "v0.23.6",
+			"Rev": "4dbefc9b671b81257973a33211fb12370c1a526e"
 		},
 		{
 			"ImportPath": "github.com/google/cadvisor/collector",
-			"Comment": "v0.22.2",
-			"Rev": "546a3771589bdb356777c646c6eca24914fdd48b"
+			"Comment": "v0.23.6",
+			"Rev": "4dbefc9b671b81257973a33211fb12370c1a526e"
 		},
 		{
 			"ImportPath": "github.com/google/cadvisor/container",
-			"Comment": "v0.22.2",
-			"Rev": "546a3771589bdb356777c646c6eca24914fdd48b"
+			"Comment": "v0.23.6",
+			"Rev": "4dbefc9b671b81257973a33211fb12370c1a526e"
+		},
+		{
+			"ImportPath": "github.com/google/cadvisor/container/common",
+			"Comment": "v0.23.6",
+			"Rev": "4dbefc9b671b81257973a33211fb12370c1a526e"
+		},
+		{
+			"ImportPath": "github.com/google/cadvisor/container/docker",
+			"Comment": "v0.23.6",
+			"Rev": "4dbefc9b671b81257973a33211fb12370c1a526e"
+		},
+		{
+			"ImportPath": "github.com/google/cadvisor/container/libcontainer",
+			"Comment": "v0.23.6",
+			"Rev": "4dbefc9b671b81257973a33211fb12370c1a526e"
+		},
+		{
+			"ImportPath": "github.com/google/cadvisor/container/raw",
+			"Comment": "v0.23.6",
+			"Rev": "4dbefc9b671b81257973a33211fb12370c1a526e"
+		},
+		{
+			"ImportPath": "github.com/google/cadvisor/container/rkt",
+			"Comment": "v0.23.6",
+			"Rev": "4dbefc9b671b81257973a33211fb12370c1a526e"
+		},
+		{
+			"ImportPath": "github.com/google/cadvisor/container/systemd",
+			"Comment": "v0.23.6",
+			"Rev": "4dbefc9b671b81257973a33211fb12370c1a526e"
+		},
+		{
+			"ImportPath": "github.com/google/cadvisor/devicemapper",
+			"Comment": "v0.23.6",
+			"Rev": "4dbefc9b671b81257973a33211fb12370c1a526e"
 		},
 		{
 			"ImportPath": "github.com/google/cadvisor/events",
-			"Comment": "v0.22.2",
-			"Rev": "546a3771589bdb356777c646c6eca24914fdd48b"
+			"Comment": "v0.23.6",
+			"Rev": "4dbefc9b671b81257973a33211fb12370c1a526e"
 		},
 		{
 			"ImportPath": "github.com/google/cadvisor/fs",
-			"Comment": "v0.22.2",
-			"Rev": "546a3771589bdb356777c646c6eca24914fdd48b"
+			"Comment": "v0.23.6",
+			"Rev": "4dbefc9b671b81257973a33211fb12370c1a526e"
 		},
 		{
 			"ImportPath": "github.com/google/cadvisor/healthz",
-			"Comment": "v0.22.2",
-			"Rev": "546a3771589bdb356777c646c6eca24914fdd48b"
+			"Comment": "v0.23.6",
+			"Rev": "4dbefc9b671b81257973a33211fb12370c1a526e"
 		},
 		{
 			"ImportPath": "github.com/google/cadvisor/http",
-			"Comment": "v0.22.2",
-			"Rev": "546a3771589bdb356777c646c6eca24914fdd48b"
+			"Comment": "v0.23.6",
+			"Rev": "4dbefc9b671b81257973a33211fb12370c1a526e"
+		},
+		{
+			"ImportPath": "github.com/google/cadvisor/http/mux",
+			"Comment": "v0.23.6",
+			"Rev": "4dbefc9b671b81257973a33211fb12370c1a526e"
 		},
 		{
 			"ImportPath": "github.com/google/cadvisor/info/v1",
-			"Comment": "v0.22.2",
-			"Rev": "546a3771589bdb356777c646c6eca24914fdd48b"
+			"Comment": "v0.23.6",
+			"Rev": "4dbefc9b671b81257973a33211fb12370c1a526e"
+		},
+		{
+			"ImportPath": "github.com/google/cadvisor/info/v1/test",
+			"Comment": "v0.23.6",
+			"Rev": "4dbefc9b671b81257973a33211fb12370c1a526e"
 		},
 		{
 			"ImportPath": "github.com/google/cadvisor/info/v2",
-			"Comment": "v0.22.2",
-			"Rev": "546a3771589bdb356777c646c6eca24914fdd48b"
+			"Comment": "v0.23.6",
+			"Rev": "4dbefc9b671b81257973a33211fb12370c1a526e"
+		},
+		{
+			"ImportPath": "github.com/google/cadvisor/machine",
+			"Comment": "v0.23.6",
+			"Rev": "4dbefc9b671b81257973a33211fb12370c1a526e"
 		},
 		{
 			"ImportPath": "github.com/google/cadvisor/manager",
-			"Comment": "v0.22.2",
-			"Rev": "546a3771589bdb356777c646c6eca24914fdd48b"
+			"Comment": "v0.23.6",
+			"Rev": "4dbefc9b671b81257973a33211fb12370c1a526e"
+		},
+		{
+			"ImportPath": "github.com/google/cadvisor/manager/watcher",
+			"Comment": "v0.23.6",
+			"Rev": "4dbefc9b671b81257973a33211fb12370c1a526e"
+		},
+		{
+			"ImportPath": "github.com/google/cadvisor/manager/watcher/raw",
+			"Comment": "v0.23.6",
+			"Rev": "4dbefc9b671b81257973a33211fb12370c1a526e"
+		},
+		{
+			"ImportPath": "github.com/google/cadvisor/manager/watcher/rkt",
+			"Comment": "v0.23.6",
+			"Rev": "4dbefc9b671b81257973a33211fb12370c1a526e"
 		},
 		{
 			"ImportPath": "github.com/google/cadvisor/metrics",
-			"Comment": "v0.22.2",
-			"Rev": "546a3771589bdb356777c646c6eca24914fdd48b"
+			"Comment": "v0.23.6",
+			"Rev": "4dbefc9b671b81257973a33211fb12370c1a526e"
 		},
 		{
 			"ImportPath": "github.com/google/cadvisor/pages",
-			"Comment": "v0.22.2",
-			"Rev": "546a3771589bdb356777c646c6eca24914fdd48b"
+			"Comment": "v0.23.6",
+			"Rev": "4dbefc9b671b81257973a33211fb12370c1a526e"
+		},
+		{
+			"ImportPath": "github.com/google/cadvisor/pages/static",
+			"Comment": "v0.23.6",
+			"Rev": "4dbefc9b671b81257973a33211fb12370c1a526e"
 		},
 		{
 			"ImportPath": "github.com/google/cadvisor/storage",
-			"Comment": "v0.22.2",
-			"Rev": "546a3771589bdb356777c646c6eca24914fdd48b"
+			"Comment": "v0.23.6",
+			"Rev": "4dbefc9b671b81257973a33211fb12370c1a526e"
 		},
 		{
 			"ImportPath": "github.com/google/cadvisor/summary",
-			"Comment": "v0.22.2",
-			"Rev": "546a3771589bdb356777c646c6eca24914fdd48b"
+			"Comment": "v0.23.6",
+			"Rev": "4dbefc9b671b81257973a33211fb12370c1a526e"
 		},
 		{
 			"ImportPath": "github.com/google/cadvisor/utils",
-			"Comment": "v0.22.2",
-			"Rev": "546a3771589bdb356777c646c6eca24914fdd48b"
+			"Comment": "v0.23.6",
+			"Rev": "4dbefc9b671b81257973a33211fb12370c1a526e"
+		},
+		{
+			"ImportPath": "github.com/google/cadvisor/utils/cloudinfo",
+			"Comment": "v0.23.6",
+			"Rev": "4dbefc9b671b81257973a33211fb12370c1a526e"
+		},
+		{
+			"ImportPath": "github.com/google/cadvisor/utils/cpuload",
+			"Comment": "v0.23.6",
+			"Rev": "4dbefc9b671b81257973a33211fb12370c1a526e"
+		},
+		{
+			"ImportPath": "github.com/google/cadvisor/utils/cpuload/netlink",
+			"Comment": "v0.23.6",
+			"Rev": "4dbefc9b671b81257973a33211fb12370c1a526e"
+		},
+		{
+			"ImportPath": "github.com/google/cadvisor/utils/docker",
+			"Comment": "v0.23.6",
+			"Rev": "4dbefc9b671b81257973a33211fb12370c1a526e"
+		},
+		{
+			"ImportPath": "github.com/google/cadvisor/utils/oomparser",
+			"Comment": "v0.23.6",
+			"Rev": "4dbefc9b671b81257973a33211fb12370c1a526e"
+		},
+		{
+			"ImportPath": "github.com/google/cadvisor/utils/sysfs",
+			"Comment": "v0.23.6",
+			"Rev": "4dbefc9b671b81257973a33211fb12370c1a526e"
+		},
+		{
+			"ImportPath": "github.com/google/cadvisor/utils/sysinfo",
+			"Comment": "v0.23.6",
+			"Rev": "4dbefc9b671b81257973a33211fb12370c1a526e"
+		},
+		{
+			"ImportPath": "github.com/google/cadvisor/utils/tail",
+			"Comment": "v0.23.6",
+			"Rev": "4dbefc9b671b81257973a33211fb12370c1a526e"
 		},
 		{
 			"ImportPath": "github.com/google/cadvisor/validate",
-			"Comment": "v0.22.2",
-			"Rev": "546a3771589bdb356777c646c6eca24914fdd48b"
+			"Comment": "v0.23.6",
+			"Rev": "4dbefc9b671b81257973a33211fb12370c1a526e"
 		},
 		{
 			"ImportPath": "github.com/google/cadvisor/version",
-			"Comment": "v0.22.2",
-			"Rev": "546a3771589bdb356777c646c6eca24914fdd48b"
-=======
-			"Comment": "v0.23.6",
-			"Rev": "4dbefc9b671b81257973a33211fb12370c1a526e"
-		},
-		{
-			"ImportPath": "github.com/google/cadvisor/cache/memory",
-			"Comment": "v0.23.6",
-			"Rev": "4dbefc9b671b81257973a33211fb12370c1a526e"
-		},
-		{
-			"ImportPath": "github.com/google/cadvisor/collector",
-			"Comment": "v0.23.6",
-			"Rev": "4dbefc9b671b81257973a33211fb12370c1a526e"
-		},
-		{
-			"ImportPath": "github.com/google/cadvisor/container",
-			"Comment": "v0.23.6",
-			"Rev": "4dbefc9b671b81257973a33211fb12370c1a526e"
-		},
-		{
-			"ImportPath": "github.com/google/cadvisor/container/common",
-			"Comment": "v0.23.6",
-			"Rev": "4dbefc9b671b81257973a33211fb12370c1a526e"
-		},
-		{
-			"ImportPath": "github.com/google/cadvisor/container/docker",
-			"Comment": "v0.23.6",
-			"Rev": "4dbefc9b671b81257973a33211fb12370c1a526e"
-		},
-		{
-			"ImportPath": "github.com/google/cadvisor/container/libcontainer",
-			"Comment": "v0.23.6",
-			"Rev": "4dbefc9b671b81257973a33211fb12370c1a526e"
-		},
-		{
-			"ImportPath": "github.com/google/cadvisor/container/raw",
-			"Comment": "v0.23.6",
-			"Rev": "4dbefc9b671b81257973a33211fb12370c1a526e"
-		},
-		{
-			"ImportPath": "github.com/google/cadvisor/container/rkt",
-			"Comment": "v0.23.6",
-			"Rev": "4dbefc9b671b81257973a33211fb12370c1a526e"
-		},
-		{
-			"ImportPath": "github.com/google/cadvisor/container/systemd",
-			"Comment": "v0.23.6",
-			"Rev": "4dbefc9b671b81257973a33211fb12370c1a526e"
-		},
-		{
-			"ImportPath": "github.com/google/cadvisor/devicemapper",
-			"Comment": "v0.23.6",
-			"Rev": "4dbefc9b671b81257973a33211fb12370c1a526e"
-		},
-		{
-			"ImportPath": "github.com/google/cadvisor/events",
-			"Comment": "v0.23.6",
-			"Rev": "4dbefc9b671b81257973a33211fb12370c1a526e"
-		},
-		{
-			"ImportPath": "github.com/google/cadvisor/fs",
-			"Comment": "v0.23.6",
-			"Rev": "4dbefc9b671b81257973a33211fb12370c1a526e"
-		},
-		{
-			"ImportPath": "github.com/google/cadvisor/healthz",
-			"Comment": "v0.23.6",
-			"Rev": "4dbefc9b671b81257973a33211fb12370c1a526e"
-		},
-		{
-			"ImportPath": "github.com/google/cadvisor/http",
-			"Comment": "v0.23.6",
-			"Rev": "4dbefc9b671b81257973a33211fb12370c1a526e"
-		},
-		{
-			"ImportPath": "github.com/google/cadvisor/http/mux",
-			"Comment": "v0.23.6",
-			"Rev": "4dbefc9b671b81257973a33211fb12370c1a526e"
-		},
-		{
-			"ImportPath": "github.com/google/cadvisor/info/v1",
-			"Comment": "v0.23.6",
-			"Rev": "4dbefc9b671b81257973a33211fb12370c1a526e"
-		},
-		{
-			"ImportPath": "github.com/google/cadvisor/info/v1/test",
-			"Comment": "v0.23.6",
-			"Rev": "4dbefc9b671b81257973a33211fb12370c1a526e"
-		},
-		{
-			"ImportPath": "github.com/google/cadvisor/info/v2",
-			"Comment": "v0.23.6",
-			"Rev": "4dbefc9b671b81257973a33211fb12370c1a526e"
-		},
-		{
-			"ImportPath": "github.com/google/cadvisor/machine",
-			"Comment": "v0.23.6",
-			"Rev": "4dbefc9b671b81257973a33211fb12370c1a526e"
-		},
-		{
-			"ImportPath": "github.com/google/cadvisor/manager",
-			"Comment": "v0.23.6",
-			"Rev": "4dbefc9b671b81257973a33211fb12370c1a526e"
-		},
-		{
-			"ImportPath": "github.com/google/cadvisor/manager/watcher",
-			"Comment": "v0.23.6",
-			"Rev": "4dbefc9b671b81257973a33211fb12370c1a526e"
-		},
-		{
-			"ImportPath": "github.com/google/cadvisor/manager/watcher/raw",
-			"Comment": "v0.23.6",
-			"Rev": "4dbefc9b671b81257973a33211fb12370c1a526e"
-		},
-		{
-			"ImportPath": "github.com/google/cadvisor/manager/watcher/rkt",
-			"Comment": "v0.23.6",
-			"Rev": "4dbefc9b671b81257973a33211fb12370c1a526e"
-		},
-		{
-			"ImportPath": "github.com/google/cadvisor/metrics",
-			"Comment": "v0.23.6",
-			"Rev": "4dbefc9b671b81257973a33211fb12370c1a526e"
-		},
-		{
-			"ImportPath": "github.com/google/cadvisor/pages",
-			"Comment": "v0.23.6",
-			"Rev": "4dbefc9b671b81257973a33211fb12370c1a526e"
-		},
-		{
-			"ImportPath": "github.com/google/cadvisor/pages/static",
-			"Comment": "v0.23.6",
-			"Rev": "4dbefc9b671b81257973a33211fb12370c1a526e"
-		},
-		{
-			"ImportPath": "github.com/google/cadvisor/storage",
-			"Comment": "v0.23.6",
-			"Rev": "4dbefc9b671b81257973a33211fb12370c1a526e"
-		},
-		{
-			"ImportPath": "github.com/google/cadvisor/summary",
-			"Comment": "v0.23.6",
-			"Rev": "4dbefc9b671b81257973a33211fb12370c1a526e"
-		},
-		{
-			"ImportPath": "github.com/google/cadvisor/utils",
-			"Comment": "v0.23.6",
-			"Rev": "4dbefc9b671b81257973a33211fb12370c1a526e"
-		},
-		{
-			"ImportPath": "github.com/google/cadvisor/utils/cloudinfo",
-			"Comment": "v0.23.6",
-			"Rev": "4dbefc9b671b81257973a33211fb12370c1a526e"
-		},
-		{
-			"ImportPath": "github.com/google/cadvisor/utils/cpuload",
-			"Comment": "v0.23.6",
-			"Rev": "4dbefc9b671b81257973a33211fb12370c1a526e"
-		},
-		{
-			"ImportPath": "github.com/google/cadvisor/utils/cpuload/netlink",
-			"Comment": "v0.23.6",
-			"Rev": "4dbefc9b671b81257973a33211fb12370c1a526e"
-		},
-		{
-			"ImportPath": "github.com/google/cadvisor/utils/docker",
-			"Comment": "v0.23.6",
-			"Rev": "4dbefc9b671b81257973a33211fb12370c1a526e"
-		},
-		{
-			"ImportPath": "github.com/google/cadvisor/utils/oomparser",
-			"Comment": "v0.23.6",
-			"Rev": "4dbefc9b671b81257973a33211fb12370c1a526e"
-		},
-		{
-			"ImportPath": "github.com/google/cadvisor/utils/sysfs",
-			"Comment": "v0.23.6",
-			"Rev": "4dbefc9b671b81257973a33211fb12370c1a526e"
-		},
-		{
-			"ImportPath": "github.com/google/cadvisor/utils/sysinfo",
-			"Comment": "v0.23.6",
-			"Rev": "4dbefc9b671b81257973a33211fb12370c1a526e"
-		},
-		{
-			"ImportPath": "github.com/google/cadvisor/utils/tail",
-			"Comment": "v0.23.6",
-			"Rev": "4dbefc9b671b81257973a33211fb12370c1a526e"
-		},
-		{
-			"ImportPath": "github.com/google/cadvisor/validate",
-			"Comment": "v0.23.6",
-			"Rev": "4dbefc9b671b81257973a33211fb12370c1a526e"
-		},
-		{
-			"ImportPath": "github.com/google/cadvisor/version",
-			"Comment": "v0.23.6",
-			"Rev": "4dbefc9b671b81257973a33211fb12370c1a526e"
->>>>>>> 28313793
+			"Comment": "v0.23.6",
+			"Rev": "4dbefc9b671b81257973a33211fb12370c1a526e"
 		},
 		{
 			"ImportPath": "github.com/google/gofuzz",
@@ -2091,15 +1998,11 @@
 		},
 		{
 			"ImportPath": "golang.org/x/net/http2",
-<<<<<<< HEAD
-			"Rev": "ea47fc708ee3e20177f3ca3716217c4ab75942cb"
-=======
 			"Rev": "62685c2d7ca23c807425dca88b11a3e2323dab41"
 		},
 		{
 			"ImportPath": "golang.org/x/net/http2/hpack",
 			"Rev": "62685c2d7ca23c807425dca88b11a3e2323dab41"
->>>>>>> 28313793
 		},
 		{
 			"ImportPath": "golang.org/x/net/internal/timeseries",
