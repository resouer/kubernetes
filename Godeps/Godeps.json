--- conflicted
+++ resolved
@@ -2223,15 +2223,11 @@
 		},
 		{
 			"ImportPath": "golang.org/x/net/http2",
-<<<<<<< HEAD
-			"Rev": "ea47fc708ee3e20177f3ca3716217c4ab75942cb"
-=======
 			"Rev": "62685c2d7ca23c807425dca88b11a3e2323dab41"
 		},
 		{
 			"ImportPath": "golang.org/x/net/http2/hpack",
 			"Rev": "62685c2d7ca23c807425dca88b11a3e2323dab41"
->>>>>>> 83ca08ba
 		},
 		{
 			"ImportPath": "golang.org/x/net/internal/timeseries",
@@ -2316,8 +2312,6 @@
 		{
 			"ImportPath": "google.golang.org/grpc",
 			"Rev": "5aeebcd810669f5d8e682b352ad8128b253d21f8"
-<<<<<<< HEAD
-=======
 		},
 		{
 			"ImportPath": "google.golang.org/grpc/codes",
@@ -2375,7 +2369,6 @@
 			"ImportPath": "gopkg.in/inf.v0",
 			"Comment": "v0.9.0",
 			"Rev": "3887ee99ecf07df5b447e9b00d9c0b2adaa9f3e4"
->>>>>>> 83ca08ba
 		},
 		{
 			"ImportPath": "gopkg.in/natefinch/lumberjack.v2",
