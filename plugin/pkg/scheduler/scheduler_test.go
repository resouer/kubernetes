--- conflicted
+++ resolved
@@ -19,10 +19,6 @@
 import (
 	"errors"
 	"fmt"
-<<<<<<< HEAD
-	"math/rand"
-=======
->>>>>>> 28313793
 	"reflect"
 	"sync"
 	"testing"
@@ -203,34 +199,11 @@
 		wg.Wait()
 	}()
 
-<<<<<<< HEAD
-	// Setup modeler so we control the contents of all 3 stores: assumed,
-	// scheduled and queued
-	scheduledPodStore := cache.NewStore(cache.MetaNamespaceKeyFunc)
-	scheduledPodLister := &cache.StoreToPodLister{Store: scheduledPodStore}
-
-	queuedPodStore := cache.NewFIFO(cache.MetaNamespaceKeyFunc)
-	queuedPodLister := &cache.StoreToPodLister{Store: queuedPodStore}
-
-	modeler := NewSimpleModeler(queuedPodLister, scheduledPodLister)
-
-	// Create a fake clock used to timestamp entries and calculate ttl. Nothing
-	// will expire till we flip to something older than the ttl, at which point
-	// all entries inserted with fakeTime will expire.
-	ttl := 30 * time.Second
-	fakeTime := time.Date(2009, time.November, 10, 23, 0, 0, 0, time.UTC)
-	fakeClock := util.NewFakeClock(fakeTime)
-	ttlPolicy := &cache.TTLPolicy{Ttl: ttl, Clock: fakeClock}
-	assumedPodsStore := cache.NewFakeExpirationStore(
-		cache.MetaNamespaceKeyFunc, nil, ttlPolicy, fakeClock)
-	modeler.assumedPods = &cache.StoreToPodLister{Store: assumedPodsStore}
-=======
 	// Setup stores to test pod's workflow:
 	// - queuedPodStore: pods queued before processing
 	// - scheduledPodStore: pods that has a scheduling decision
 	scheduledPodStore := clientcache.NewStore(clientcache.MetaNamespaceKeyFunc)
 	queuedPodStore := clientcache.NewFIFO(clientcache.MetaNamespaceKeyFunc)
->>>>>>> 28313793
 
 	// Port is the easiest way to cause a fit predicate failure
 	podPort := 8080
