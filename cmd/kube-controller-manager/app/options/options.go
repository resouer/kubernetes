/*
Copyright 2014 The Kubernetes Authors All rights reserved.

Licensed under the Apache License, Version 2.0 (the "License");
you may not use this file except in compliance with the License.
You may obtain a copy of the License at

    http://www.apache.org/licenses/LICENSE-2.0

Unless required by applicable law or agreed to in writing, software
distributed under the License is distributed on an "AS IS" BASIS,
WITHOUT WARRANTIES OR CONDITIONS OF ANY KIND, either express or implied.
See the License for the specific language governing permissions and
limitations under the License.
*/

// Package options provides the flags used for the controller manager.
//
// CAUTION: If you update code in this file, you may need to also update code
//          in contrib/mesos/pkg/controllermanager/controllermanager.go
package options

import (
	"time"

	"k8s.io/kubernetes/pkg/api/unversioned"
	"k8s.io/kubernetes/pkg/apis/componentconfig"
	"k8s.io/kubernetes/pkg/client/leaderelection"
	"k8s.io/kubernetes/pkg/master/ports"

	"github.com/spf13/pflag"
)

// CMServer is the main context object for the controller manager.
type CMServer struct {
	componentconfig.KubeControllerManagerConfiguration
	Master     string
	Kubeconfig string
}

// NewCMServer creates a new CMServer with a default config.
func NewCMServer() *CMServer {
	s := CMServer{
		KubeControllerManagerConfiguration: componentconfig.KubeControllerManagerConfiguration{
			Port:                              ports.ControllerManagerPort,
			Address:                           "0.0.0.0",
			ConcurrentEndpointSyncs:           5,
			ConcurrentRCSyncs:                 5,
			ConcurrentRSSyncs:                 5,
			ConcurrentDaemonSetSyncs:          2,
			ConcurrentJobSyncs:                5,
			ConcurrentResourceQuotaSyncs:      5,
			ConcurrentDeploymentSyncs:         5,
			ConcurrentNamespaceSyncs:          2,
			LookupCacheSizeForRC:              4096,
			LookupCacheSizeForRS:              4096,
			LookupCacheSizeForDaemonSet:       1024,
			ServiceSyncPeriod:                 unversioned.Duration{Duration: 5 * time.Minute},
			NodeSyncPeriod:                    unversioned.Duration{Duration: 10 * time.Second},
			ResourceQuotaSyncPeriod:           unversioned.Duration{Duration: 5 * time.Minute},
			NamespaceSyncPeriod:               unversioned.Duration{Duration: 5 * time.Minute},
			PVClaimBinderSyncPeriod:           unversioned.Duration{Duration: 15 * time.Second},
			HorizontalPodAutoscalerSyncPeriod: unversioned.Duration{Duration: 30 * time.Second},
			DeploymentControllerSyncPeriod:    unversioned.Duration{Duration: 30 * time.Second},
			MinResyncPeriod:                   unversioned.Duration{Duration: 12 * time.Hour},
			RegisterRetryCount:                10,
			PodEvictionTimeout:                unversioned.Duration{Duration: 5 * time.Minute},
			NodeMonitorGracePeriod:            unversioned.Duration{Duration: 40 * time.Second},
			NodeStartupGracePeriod:            unversioned.Duration{Duration: 60 * time.Second},
			NodeMonitorPeriod:                 unversioned.Duration{Duration: 5 * time.Second},
			ClusterName:                       "kubernetes",
			NodeCIDRMaskSize:                  24,
			ConfigureCloudRoutes:              true,
			TerminatedPodGCThreshold:          12500,
			VolumeConfiguration: componentconfig.VolumeConfiguration{
				EnableHostPathProvisioning: false,
				EnableDynamicProvisioning:  true,
				PersistentVolumeRecyclerConfiguration: componentconfig.PersistentVolumeRecyclerConfiguration{
					MaximumRetry:             3,
					MinimumTimeoutNFS:        300,
					IncrementTimeoutNFS:      30,
					MinimumTimeoutHostPath:   60,
					IncrementTimeoutHostPath: 30,
				},
				FlexVolumePluginDir: "/usr/libexec/kubernetes/kubelet-plugins/volume/exec/",
			},
			ContentType:             "application/vnd.kubernetes.protobuf",
			KubeAPIQPS:              20.0,
			KubeAPIBurst:            30,
			LeaderElection:          leaderelection.DefaultLeaderElectionConfiguration(),
			ControllerStartInterval: unversioned.Duration{Duration: 0 * time.Second},
			EnableGarbageCollector:  false,
		},
	}
	return &s
}

// AddFlags adds flags for a specific CMServer to the specified FlagSet
func (s *CMServer) AddFlags(fs *pflag.FlagSet) {
	fs.Int32Var(&s.Port, "port", s.Port, "The port that the controller-manager's http service runs on")
	fs.Var(componentconfig.IPVar{Val: &s.Address}, "address", "The IP address to serve on (set to 0.0.0.0 for all interfaces)")
	fs.StringVar(&s.CloudProvider, "cloud-provider", s.CloudProvider, "The provider for cloud services.  Empty string for no provider.")
	fs.StringVar(&s.CloudConfigFile, "cloud-config", s.CloudConfigFile, "The path to the cloud provider configuration file.  Empty string for no configuration file.")
<<<<<<< HEAD
	fs.StringVar(&s.NetworkProvider, "network-provider", s.NetworkProvider, "The provider for network services.  Empty string for no provider.")
	fs.IntVar(&s.ConcurrentEndpointSyncs, "concurrent-endpoint-syncs", s.ConcurrentEndpointSyncs, "The number of endpoint syncing operations that will be done concurrently. Larger number = faster endpoint updating, but more CPU (and network) load")
	fs.IntVar(&s.ConcurrentRCSyncs, "concurrent_rc_syncs", s.ConcurrentRCSyncs, "The number of replication controllers that are allowed to sync concurrently. Larger number = more responsive replica management, but more CPU (and network) load")
	fs.IntVar(&s.ConcurrentRSSyncs, "concurrent-replicaset-syncs", s.ConcurrentRSSyncs, "The number of replica sets that are allowed to sync concurrently. Larger number = more responsive replica management, but more CPU (and network) load")
	fs.IntVar(&s.ConcurrentResourceQuotaSyncs, "concurrent-resource-quota-syncs", s.ConcurrentResourceQuotaSyncs, "The number of resource quotas that are allowed to sync concurrently. Larger number = more responsive quota management, but more CPU (and network) load")
	fs.IntVar(&s.ConcurrentDeploymentSyncs, "concurrent-deployment-syncs", s.ConcurrentDeploymentSyncs, "The number of deployment objects that are allowed to sync concurrently. Larger number = more responsive deployments, but more CPU (and network) load")
	fs.IntVar(&s.ConcurrentNamespaceSyncs, "concurrent-namespace-syncs", s.ConcurrentNamespaceSyncs, "The number of namespace objects that are allowed to sync concurrently. Larger number = more responsive namespace termination, but more CPU (and network) load")
	fs.IntVar(&s.LookupCacheSizeForRC, "replication-controller-lookup-cache-size", s.LookupCacheSizeForRC, "The the size of lookup cache for replication controllers. Larger number = more responsive replica management, but more MEM load.")
	fs.IntVar(&s.LookupCacheSizeForRS, "replicaset-lookup-cache-size", s.LookupCacheSizeForRS, "The the size of lookup cache for replicatsets. Larger number = more responsive replica management, but more MEM load.")
	fs.IntVar(&s.LookupCacheSizeForDaemonSet, "daemonset-lookup-cache-size", s.LookupCacheSizeForDaemonSet, "The the size of lookup cache for daemonsets. Larger number = more responsive daemonsets, but more MEM load.")
=======
	fs.Int32Var(&s.ConcurrentEndpointSyncs, "concurrent-endpoint-syncs", s.ConcurrentEndpointSyncs, "The number of endpoint syncing operations that will be done concurrently. Larger number = faster endpoint updating, but more CPU (and network) load")
	fs.Int32Var(&s.ConcurrentRCSyncs, "concurrent_rc_syncs", s.ConcurrentRCSyncs, "The number of replication controllers that are allowed to sync concurrently. Larger number = more responsive replica management, but more CPU (and network) load")
	fs.Int32Var(&s.ConcurrentRSSyncs, "concurrent-replicaset-syncs", s.ConcurrentRSSyncs, "The number of replica sets that are allowed to sync concurrently. Larger number = more responsive replica management, but more CPU (and network) load")
	fs.Int32Var(&s.ConcurrentResourceQuotaSyncs, "concurrent-resource-quota-syncs", s.ConcurrentResourceQuotaSyncs, "The number of resource quotas that are allowed to sync concurrently. Larger number = more responsive quota management, but more CPU (and network) load")
	fs.Int32Var(&s.ConcurrentDeploymentSyncs, "concurrent-deployment-syncs", s.ConcurrentDeploymentSyncs, "The number of deployment objects that are allowed to sync concurrently. Larger number = more responsive deployments, but more CPU (and network) load")
	fs.Int32Var(&s.ConcurrentNamespaceSyncs, "concurrent-namespace-syncs", s.ConcurrentNamespaceSyncs, "The number of namespace objects that are allowed to sync concurrently. Larger number = more responsive namespace termination, but more CPU (and network) load")
	fs.Int32Var(&s.LookupCacheSizeForRC, "replication-controller-lookup-cache-size", s.LookupCacheSizeForRC, "The the size of lookup cache for replication controllers. Larger number = more responsive replica management, but more MEM load.")
	fs.Int32Var(&s.LookupCacheSizeForRS, "replicaset-lookup-cache-size", s.LookupCacheSizeForRS, "The the size of lookup cache for replicatsets. Larger number = more responsive replica management, but more MEM load.")
	fs.Int32Var(&s.LookupCacheSizeForDaemonSet, "daemonset-lookup-cache-size", s.LookupCacheSizeForDaemonSet, "The the size of lookup cache for daemonsets. Larger number = more responsive daemonsets, but more MEM load.")
>>>>>>> 28313793
	fs.DurationVar(&s.ServiceSyncPeriod.Duration, "service-sync-period", s.ServiceSyncPeriod.Duration, "The period for syncing services with their external load balancers")
	fs.DurationVar(&s.NodeSyncPeriod.Duration, "node-sync-period", s.NodeSyncPeriod.Duration, ""+
		"The period for syncing nodes from cloudprovider. Longer periods will result in "+
		"fewer calls to cloud provider, but may delay addition of new nodes to cluster.")
	fs.DurationVar(&s.ResourceQuotaSyncPeriod.Duration, "resource-quota-sync-period", s.ResourceQuotaSyncPeriod.Duration, "The period for syncing quota usage status in the system")
	fs.DurationVar(&s.NamespaceSyncPeriod.Duration, "namespace-sync-period", s.NamespaceSyncPeriod.Duration, "The period for syncing namespace life-cycle updates")
	fs.DurationVar(&s.PVClaimBinderSyncPeriod.Duration, "pvclaimbinder-sync-period", s.PVClaimBinderSyncPeriod.Duration, "The period for syncing persistent volumes and persistent volume claims")
	fs.DurationVar(&s.MinResyncPeriod.Duration, "min-resync-period", s.MinResyncPeriod.Duration, "The resync period in reflectors will be random between MinResyncPeriod and 2*MinResyncPeriod")
	fs.StringVar(&s.VolumeConfiguration.PersistentVolumeRecyclerConfiguration.PodTemplateFilePathNFS, "pv-recycler-pod-template-filepath-nfs", s.VolumeConfiguration.PersistentVolumeRecyclerConfiguration.PodTemplateFilePathNFS, "The file path to a pod definition used as a template for NFS persistent volume recycling")
	fs.Int32Var(&s.VolumeConfiguration.PersistentVolumeRecyclerConfiguration.MinimumTimeoutNFS, "pv-recycler-minimum-timeout-nfs", s.VolumeConfiguration.PersistentVolumeRecyclerConfiguration.MinimumTimeoutNFS, "The minimum ActiveDeadlineSeconds to use for an NFS Recycler pod")
	fs.Int32Var(&s.VolumeConfiguration.PersistentVolumeRecyclerConfiguration.IncrementTimeoutNFS, "pv-recycler-increment-timeout-nfs", s.VolumeConfiguration.PersistentVolumeRecyclerConfiguration.IncrementTimeoutNFS, "the increment of time added per Gi to ActiveDeadlineSeconds for an NFS scrubber pod")
	fs.StringVar(&s.VolumeConfiguration.PersistentVolumeRecyclerConfiguration.PodTemplateFilePathHostPath, "pv-recycler-pod-template-filepath-hostpath", s.VolumeConfiguration.PersistentVolumeRecyclerConfiguration.PodTemplateFilePathHostPath, "The file path to a pod definition used as a template for HostPath persistent volume recycling. This is for development and testing only and will not work in a multi-node cluster.")
	fs.Int32Var(&s.VolumeConfiguration.PersistentVolumeRecyclerConfiguration.MinimumTimeoutHostPath, "pv-recycler-minimum-timeout-hostpath", s.VolumeConfiguration.PersistentVolumeRecyclerConfiguration.MinimumTimeoutHostPath, "The minimum ActiveDeadlineSeconds to use for a HostPath Recycler pod.  This is for development and testing only and will not work in a multi-node cluster.")
	fs.Int32Var(&s.VolumeConfiguration.PersistentVolumeRecyclerConfiguration.IncrementTimeoutHostPath, "pv-recycler-timeout-increment-hostpath", s.VolumeConfiguration.PersistentVolumeRecyclerConfiguration.IncrementTimeoutHostPath, "the increment of time added per Gi to ActiveDeadlineSeconds for a HostPath scrubber pod.  This is for development and testing only and will not work in a multi-node cluster.")
	fs.BoolVar(&s.VolumeConfiguration.EnableHostPathProvisioning, "enable-hostpath-provisioner", s.VolumeConfiguration.EnableHostPathProvisioning, "Enable HostPath PV provisioning when running without a cloud provider. This allows testing and development of provisioning features.  HostPath provisioning is not supported in any way, won't work in a multi-node cluster, and should not be used for anything other than testing or development.")
	fs.BoolVar(&s.VolumeConfiguration.EnableDynamicProvisioning, "enable-dynamic-provisioning", s.VolumeConfiguration.EnableDynamicProvisioning, "Enable dynamic provisioning for environments that support it.")
	fs.StringVar(&s.VolumeConfiguration.FlexVolumePluginDir, "flex-volume-plugin-dir", s.VolumeConfiguration.FlexVolumePluginDir, "Full path of the directory in which the flex volume plugin should search for additional third party volume plugins.")
	fs.Int32Var(&s.TerminatedPodGCThreshold, "terminated-pod-gc-threshold", s.TerminatedPodGCThreshold, "Number of terminated pods that can exist before the terminated pod garbage collector starts deleting terminated pods. If <= 0, the terminated pod garbage collector is disabled.")
	fs.DurationVar(&s.HorizontalPodAutoscalerSyncPeriod.Duration, "horizontal-pod-autoscaler-sync-period", s.HorizontalPodAutoscalerSyncPeriod.Duration, "The period for syncing the number of pods in horizontal pod autoscaler.")
	fs.DurationVar(&s.DeploymentControllerSyncPeriod.Duration, "deployment-controller-sync-period", s.DeploymentControllerSyncPeriod.Duration, "Period for syncing the deployments.")
	fs.DurationVar(&s.PodEvictionTimeout.Duration, "pod-eviction-timeout", s.PodEvictionTimeout.Duration, "The grace period for deleting pods on failed nodes.")
	fs.Float32Var(&s.DeletingPodsQps, "deleting-pods-qps", 0.1, "Number of nodes per second on which pods are deleted in case of node failure.")
	fs.Int32Var(&s.DeletingPodsBurst, "deleting-pods-burst", 1, "Number of nodes on which pods are bursty deleted in case of node failure. For more details look into RateLimiter.")
	fs.Int32Var(&s.RegisterRetryCount, "register-retry-count", s.RegisterRetryCount, ""+
		"The number of retries for initial node registration.  Retry interval equals node-sync-period.")
	fs.MarkDeprecated("register-retry-count", "This flag is currently no-op and will be deleted.")
	fs.DurationVar(&s.NodeMonitorGracePeriod.Duration, "node-monitor-grace-period", s.NodeMonitorGracePeriod.Duration,
		"Amount of time which we allow running Node to be unresponsive before marking it unhealty. "+
			"Must be N times more than kubelet's nodeStatusUpdateFrequency, "+
			"where N means number of retries allowed for kubelet to post node status.")
	fs.DurationVar(&s.NodeStartupGracePeriod.Duration, "node-startup-grace-period", s.NodeStartupGracePeriod.Duration,
		"Amount of time which we allow starting Node to be unresponsive before marking it unhealty.")
	fs.DurationVar(&s.NodeMonitorPeriod.Duration, "node-monitor-period", s.NodeMonitorPeriod.Duration,
		"The period for syncing NodeStatus in NodeController.")
	fs.StringVar(&s.ServiceAccountKeyFile, "service-account-private-key-file", s.ServiceAccountKeyFile, "Filename containing a PEM-encoded private RSA key used to sign service account tokens.")
	fs.BoolVar(&s.EnableProfiling, "profiling", true, "Enable profiling via web interface host:port/debug/pprof/")
	fs.StringVar(&s.ClusterName, "cluster-name", s.ClusterName, "The instance prefix for the cluster")
	fs.StringVar(&s.ClusterCIDR, "cluster-cidr", s.ClusterCIDR, "CIDR Range for Pods in cluster.")
	fs.StringVar(&s.ServiceCIDR, "service-cluster-ip-range", s.ServiceCIDR, "CIDR Range for Services in cluster.")
	fs.Int32Var(&s.NodeCIDRMaskSize, "node-cidr-mask-size", s.NodeCIDRMaskSize, "Mask size for node cidr in cluster.")
	fs.BoolVar(&s.AllocateNodeCIDRs, "allocate-node-cidrs", false, "Should CIDRs for Pods be allocated and set on the cloud provider.")
	fs.BoolVar(&s.ConfigureCloudRoutes, "configure-cloud-routes", true, "Should CIDRs allocated by allocate-node-cidrs be configured on the cloud provider.")
	fs.StringVar(&s.Master, "master", s.Master, "The address of the Kubernetes API server (overrides any value in kubeconfig)")
	fs.StringVar(&s.Kubeconfig, "kubeconfig", s.Kubeconfig, "Path to kubeconfig file with authorization and master location information.")
	fs.StringVar(&s.RootCAFile, "root-ca-file", s.RootCAFile, "If set, this root certificate authority will be included in service account's token secret. This must be a valid PEM-encoded CA bundle.")
	fs.StringVar(&s.ContentType, "kube-api-content-type", s.ContentType, "Content type of requests sent to apiserver.")
	fs.Float32Var(&s.KubeAPIQPS, "kube-api-qps", s.KubeAPIQPS, "QPS to use while talking with kubernetes apiserver")
	fs.Int32Var(&s.KubeAPIBurst, "kube-api-burst", s.KubeAPIBurst, "Burst to use while talking with kubernetes apiserver")
	fs.DurationVar(&s.ControllerStartInterval.Duration, "controller-start-interval", s.ControllerStartInterval.Duration, "Interval between starting controller managers.")
	fs.BoolVar(&s.EnableGarbageCollector, "enable-garbage-collector", s.EnableGarbageCollector, "Enables the generic garbage collector. MUST be synced with the corresponding flag of the kube-apiserver. WARNING: the generic garbage collector is an alpha feature.")
	leaderelection.BindFlags(&s.LeaderElection, fs)
}<|MERGE_RESOLUTION|>--- conflicted
+++ resolved
@@ -101,7 +101,6 @@
 	fs.Var(componentconfig.IPVar{Val: &s.Address}, "address", "The IP address to serve on (set to 0.0.0.0 for all interfaces)")
 	fs.StringVar(&s.CloudProvider, "cloud-provider", s.CloudProvider, "The provider for cloud services.  Empty string for no provider.")
 	fs.StringVar(&s.CloudConfigFile, "cloud-config", s.CloudConfigFile, "The path to the cloud provider configuration file.  Empty string for no configuration file.")
-<<<<<<< HEAD
 	fs.StringVar(&s.NetworkProvider, "network-provider", s.NetworkProvider, "The provider for network services.  Empty string for no provider.")
 	fs.IntVar(&s.ConcurrentEndpointSyncs, "concurrent-endpoint-syncs", s.ConcurrentEndpointSyncs, "The number of endpoint syncing operations that will be done concurrently. Larger number = faster endpoint updating, but more CPU (and network) load")
 	fs.IntVar(&s.ConcurrentRCSyncs, "concurrent_rc_syncs", s.ConcurrentRCSyncs, "The number of replication controllers that are allowed to sync concurrently. Larger number = more responsive replica management, but more CPU (and network) load")
@@ -112,7 +111,7 @@
 	fs.IntVar(&s.LookupCacheSizeForRC, "replication-controller-lookup-cache-size", s.LookupCacheSizeForRC, "The the size of lookup cache for replication controllers. Larger number = more responsive replica management, but more MEM load.")
 	fs.IntVar(&s.LookupCacheSizeForRS, "replicaset-lookup-cache-size", s.LookupCacheSizeForRS, "The the size of lookup cache for replicatsets. Larger number = more responsive replica management, but more MEM load.")
 	fs.IntVar(&s.LookupCacheSizeForDaemonSet, "daemonset-lookup-cache-size", s.LookupCacheSizeForDaemonSet, "The the size of lookup cache for daemonsets. Larger number = more responsive daemonsets, but more MEM load.")
-=======
+	fs.StringVar(&s.NetworkProvider, "network-provider", s.NetworkProvider, "The provider for network services.  Empty string for no provider.")
 	fs.Int32Var(&s.ConcurrentEndpointSyncs, "concurrent-endpoint-syncs", s.ConcurrentEndpointSyncs, "The number of endpoint syncing operations that will be done concurrently. Larger number = faster endpoint updating, but more CPU (and network) load")
 	fs.Int32Var(&s.ConcurrentRCSyncs, "concurrent_rc_syncs", s.ConcurrentRCSyncs, "The number of replication controllers that are allowed to sync concurrently. Larger number = more responsive replica management, but more CPU (and network) load")
 	fs.Int32Var(&s.ConcurrentRSSyncs, "concurrent-replicaset-syncs", s.ConcurrentRSSyncs, "The number of replica sets that are allowed to sync concurrently. Larger number = more responsive replica management, but more CPU (and network) load")
@@ -122,7 +121,6 @@
 	fs.Int32Var(&s.LookupCacheSizeForRC, "replication-controller-lookup-cache-size", s.LookupCacheSizeForRC, "The the size of lookup cache for replication controllers. Larger number = more responsive replica management, but more MEM load.")
 	fs.Int32Var(&s.LookupCacheSizeForRS, "replicaset-lookup-cache-size", s.LookupCacheSizeForRS, "The the size of lookup cache for replicatsets. Larger number = more responsive replica management, but more MEM load.")
 	fs.Int32Var(&s.LookupCacheSizeForDaemonSet, "daemonset-lookup-cache-size", s.LookupCacheSizeForDaemonSet, "The the size of lookup cache for daemonsets. Larger number = more responsive daemonsets, but more MEM load.")
->>>>>>> 28313793
 	fs.DurationVar(&s.ServiceSyncPeriod.Duration, "service-sync-period", s.ServiceSyncPeriod.Duration, "The period for syncing services with their external load balancers")
 	fs.DurationVar(&s.NodeSyncPeriod.Duration, "node-sync-period", s.NodeSyncPeriod.Duration, ""+
 		"The period for syncing nodes from cloudprovider. Longer periods will result in "+
