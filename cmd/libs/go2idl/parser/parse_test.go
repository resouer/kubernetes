/*
Copyright 2015 The Kubernetes Authors All rights reserved.

Licensed under the Apache License, Version 2.0 (the "License");
you may not use this file except in compliance with the License.
You may obtain a copy of the License at

    http://www.apache.org/licenses/LICENSE-2.0

Unless required by applicable law or agreed to in writing, software
distributed under the License is distributed on an "AS IS" BASIS,
WITHOUT WARRANTIES OR CONDITIONS OF ANY KIND, either express or implied.
See the License for the specific language governing permissions and
limitations under the License.
*/

package parser_test

import (
	"bytes"
	"path/filepath"
	"reflect"
	"testing"
	"text/template"

	"k8s.io/kubernetes/cmd/libs/go2idl/namer"
	"k8s.io/kubernetes/cmd/libs/go2idl/parser"
	"k8s.io/kubernetes/cmd/libs/go2idl/types"
)

func construct(t *testing.T, files map[string]string, testNamer namer.Namer) (*parser.Builder, types.Universe, []*types.Type) {
	b := parser.New()
	for name, src := range files {
		if err := b.AddFile(filepath.Dir(name), name, []byte(src)); err != nil {
			t.Fatal(err)
		}
	}
	u, err := b.FindTypes()
	if err != nil {
		t.Fatal(err)
	}
	orderer := namer.Orderer{Namer: testNamer}
	o := orderer.OrderUniverse(u)
	return b, u, o
}

func TestBuilder(t *testing.T) {
	var testFiles = map[string]string{
		"base/foo/proto/foo.go": `
package foo

import (
	"base/common/proto"
)

type Blah struct {
	common.Object
	Count int64
	Frobbers map[string]*Frobber
	Baz []Object
	Nickname *string
	NumberIsAFavorite map[int]bool
}

type Frobber struct {
	Name string
	Amount int64
}

type Object struct {
	common.Object
}

func AFunc(obj1 common.Object, obj2 Object) Frobber {
}

var AVar Frobber

var (
	AnotherVar = Frobber{}
)
`,
		"base/common/proto/common.go": `
package common

type Object struct {
	ID int64
}
`,
	}

	var tmplText = `
package o
{{define "Struct"}}type {{Name .}} interface { {{range $m := .Members}}{{$n := Name $m.Type}}
	{{if $m.Embedded}}{{$n}}{{else}}{{$m.Name}}() {{$n}}{{if $m.Type.Elem}}{{else}}
	Set{{$m.Name}}({{$n}}){{end}}{{end}}{{end}}
}

{{end}}
{{define "Func"}}{{$s := .Underlying.Signature}}var {{Name .}} func({{range $index,$elem := $s.Parameters}}{{if $index}}, {{end}}{{Raw $elem}}{{end}}) {{if $s.Results|len |gt 1}}({{end}}{{range $index,$elem := $s.Results}}{{if $index}}, {{end}}{{Raw .}}{{end}}{{if $s.Results|len |gt 1}}){{end}} = {{Raw .}}

{{end}}
{{define "Var"}}{{$t := .Underlying}}var {{Name .}} {{Raw $t}} = {{Raw .}}

{{end}}
{{range $t := .}}{{if eq $t.Kind "Struct"}}{{template "Struct" $t}}{{end}}{{end}}
{{range $t := .}}{{if eq $t.Kind "DeclarationOf"}}{{if eq $t.Underlying.Kind "Func"}}{{template "Func" $t}}{{end}}{{end}}{{end}}
{{range $t := .}}{{if eq $t.Kind "DeclarationOf"}}{{if ne $t.Underlying.Kind "Func"}}{{template "Var" $t}}{{end}}{{end}}{{end}}`

	var expect = `
package o



type CommonObject interface { 
	ID() Int64
	SetID(Int64)
}

type FooBlah interface { 
	CommonObject
	Count() Int64
	SetCount(Int64)
	Frobbers() MapStringToPointerFooFrobber
	Baz() SliceFooObject
	Nickname() PointerString
	NumberIsAFavorite() MapIntToBool
}

type FooFrobber interface { 
	Name() String
	SetName(String)
	Amount() Int64
	SetAmount(Int64)
}

type FooObject interface { 
	CommonObject
}


var FooAFunc func(proto.Object, proto.Object) proto.Frobber = proto.AFunc


var FooAVar proto.Frobber = proto.AVar

var FooAnotherVar proto.Frobber = proto.AnotherVar

`
	testNamer := namer.NewPublicNamer(1, "proto")
	rawNamer := namer.NewRawNamer("o", nil)
	_, u, o := construct(t, testFiles, testNamer)
	t.Logf("\n%v\n\n", o)
	args := map[string]interface{}{
		"Name": testNamer.Name,
		"Raw":  rawNamer.Name,
	}
	tmpl := template.Must(
		template.New("").
<<<<<<< HEAD
			Funcs(
				map[string]interface{}{
					"Name": testNamer.Name,
					"Raw":  rawNamer.Name,
				}).
=======
>>>>>>> 83ca08ba
			Parse(tmplText),
	)
	buf := &bytes.Buffer{}
	tmpl.Execute(buf, o)
	if e, a := expect, buf.String(); e != a {
		t.Errorf("Wanted, got:\n%v\n-----\n%v\n", e, a)
	}
	if p := u.Package("base/foo/proto"); !p.HasImport("base/common/proto") {
		t.Errorf("Unexpected lack of import line: %s", p.Imports)
	}
}

func TestStructParse(t *testing.T) {
	var structTest = map[string]string{
		"base/foo/proto/foo.go": `
package foo

// Blah is a test.
// A test, I tell you.
type Blah struct {
	// A is the first field.
	A int64 ` + "`" + `json:"a"` + "`" + `

	// B is the second field.
	// Multiline comments work.
	B string ` + "`" + `json:"b"` + "`" + `
}
`,
	}

	_, u, o := construct(t, structTest, namer.NewPublicNamer(0))
	t.Logf("%#v", o)
	blahT := u.Type(types.Name{Package: "base/foo/proto", Name: "Blah"})
	if blahT == nil {
		t.Fatal("type not found")
	}
	if e, a := types.Struct, blahT.Kind; e != a {
		t.Errorf("struct kind wrong, wanted %v, got %v", e, a)
	}
	if e, a := "Blah is a test.\nA test, I tell you.\n", blahT.CommentLines; e != a {
		t.Errorf("struct comment wrong, wanted %v, got %v", e, a)
	}
	m := types.Member{
		Name:         "B",
		Embedded:     false,
		CommentLines: "B is the second field.\nMultiline comments work.\n",
		Tags:         `json:"b"`,
		Type:         types.String,
	}
	if e, a := m, blahT.Members[1]; !reflect.DeepEqual(e, a) {
		t.Errorf("wanted, got:\n%#v\n%#v", e, a)
	}
}

func TestParseSecondClosestCommentLines(t *testing.T) {
	const fileName = "base/foo/proto/foo.go"
	testCases := []struct {
		testFile map[string]string
		expected string
	}{
		{
			map[string]string{fileName: `package foo
// Blah's SecondClosestCommentLines.
// Another line.

// Blah is a test.
// A test, I tell you.
type Blah struct {
	a int
}
`},
			"Blah's SecondClosestCommentLines.\nAnother line.\n",
		},
		{
			map[string]string{fileName: `package foo
// Blah's SecondClosestCommentLines.
// Another line.

type Blah struct {
	a int
}
`},
			"Blah's SecondClosestCommentLines.\nAnother line.\n",
		},
	}
	for _, test := range testCases {
		_, u, o := construct(t, test.testFile, namer.NewPublicNamer(0))
		t.Logf("%#v", o)
		blahT := u.Type(types.Name{Package: "base/foo/proto", Name: "Blah"})
		if e, a := test.expected, blahT.SecondClosestCommentLines; e != a {
			t.Errorf("struct second closest comment wrong, wanted %v, got %v", e, a)
		}
	}
}

func TestTypeKindParse(t *testing.T) {
	var testFiles = map[string]string{
		"a/foo.go": "package a\ntype Test string\n",
		"b/foo.go": "package b\ntype Test map[int]string\n",
		"c/foo.go": "package c\ntype Test []string\n",
		"d/foo.go": "package d\ntype Test struct{a int; b struct{a int}; c map[int]string; d *string}\n",
		"e/foo.go": "package e\ntype Test *string\n",
		"f/foo.go": `
package f
import (
	"a"
	"b"
)
type Test []a.Test
type Test2 *a.Test
type Test3 map[a.Test]b.Test
type Test4 struct {
	a struct {a a.Test; b b.Test}
	b map[a.Test]b.Test
	c *a.Test
	d []a.Test
	e []string
}
`,
		"g/foo.go": `
package g
type Test func(a, b string) (c, d string)
func (t Test) Method(a, b string) (c, d string) { return t(a, b) }
type Interface interface{Method(a, b string) (c, d string)}
`,
	}

	// Check that the right types are found, and the namers give the expected names.

	assertions := []struct {
		Package, Name string
		k             types.Kind
		names         []string
	}{
		{
			Package: "a", Name: "Test", k: types.Alias,
			names: []string{"Test", "ATest", "test", "aTest", "a.Test"},
		},
		{
			Package: "b", Name: "Test", k: types.Map,
			names: []string{"Test", "BTest", "test", "bTest", "b.Test"},
		},
		{
			Package: "c", Name: "Test", k: types.Slice,
			names: []string{"Test", "CTest", "test", "cTest", "c.Test"},
		},
		{
			Package: "d", Name: "Test", k: types.Struct,
			names: []string{"Test", "DTest", "test", "dTest", "d.Test"},
		},
		{
			Package: "e", Name: "Test", k: types.Pointer,
			names: []string{"Test", "ETest", "test", "eTest", "e.Test"},
		},
		{
			Package: "f", Name: "Test", k: types.Slice,
			names: []string{"Test", "FTest", "test", "fTest", "f.Test"},
		},
		{
			Package: "g", Name: "Test", k: types.Func,
			names: []string{"Test", "GTest", "test", "gTest", "g.Test"},
		},
		{
			Package: "g", Name: "Interface", k: types.Interface,
			names: []string{"Interface", "GInterface", "interface", "gInterface", "g.Interface"},
		},
		{
			Package: "", Name: "string", k: types.Builtin,
			names: []string{"String", "String", "string", "string", "string"},
		},
		{
			Package: "", Name: "int", k: types.Builtin,
			names: []string{"Int", "Int", "int", "int", "int"},
		},
		{
			Package: "", Name: "struct{a int}", k: types.Struct,
			names: []string{"StructInt", "StructInt", "structInt", "structInt", "struct{a int}"},
		},
		{
			Package: "", Name: "struct{a a.Test; b b.Test}", k: types.Struct,
			names: []string{"StructTestTest", "StructATestBTest", "structTestTest", "structATestBTest", "struct{a a.Test; b b.Test}"},
		},
		{
			Package: "", Name: "map[int]string", k: types.Map,
			names: []string{"MapIntToString", "MapIntToString", "mapIntToString", "mapIntToString", "map[int]string"},
		},
		{
			Package: "", Name: "map[a.Test]b.Test", k: types.Map,
			names: []string{"MapTestToTest", "MapATestToBTest", "mapTestToTest", "mapATestToBTest", "map[a.Test]b.Test"},
		},
		{
			Package: "", Name: "[]string", k: types.Slice,
			names: []string{"SliceString", "SliceString", "sliceString", "sliceString", "[]string"},
		},
		{
			Package: "", Name: "[]a.Test", k: types.Slice,
			names: []string{"SliceTest", "SliceATest", "sliceTest", "sliceATest", "[]a.Test"},
		},
		{
			Package: "", Name: "*string", k: types.Pointer,
			names: []string{"PointerString", "PointerString", "pointerString", "pointerString", "*string"},
		},
		{
			Package: "", Name: "*a.Test", k: types.Pointer,
			names: []string{"PointerTest", "PointerATest", "pointerTest", "pointerATest", "*a.Test"},
		},
	}

	namers := []namer.Namer{
		namer.NewPublicNamer(0),
		namer.NewPublicNamer(1),
		namer.NewPrivateNamer(0),
		namer.NewPrivateNamer(1),
		namer.NewRawNamer("", nil),
	}

	for nameIndex, namer := range namers {
		_, u, _ := construct(t, testFiles, namer)
		t.Logf("Found types:\n")
		for pkgName, pkg := range u {
			for typeName, cur := range pkg.Types {
				t.Logf("%q-%q: %s %s", pkgName, typeName, cur.Name, cur.Kind)
			}
		}
		t.Logf("\n\n")

		for _, item := range assertions {
			n := types.Name{Package: item.Package, Name: item.Name}
			thisType := u.Type(n)
			if thisType == nil {
				t.Errorf("type %s not found", n)
				continue
			}
			if e, a := item.k, thisType.Kind; e != a {
				t.Errorf("%v-%s: type kind wrong, wanted %v, got %v (%#v)", nameIndex, n, e, a, thisType)
			}
			if e, a := item.names[nameIndex], namer.Name(thisType); e != a {
				t.Errorf("%v-%s: Expected %q, got %q", nameIndex, n, e, a)
			}
		}

		// Also do some one-off checks
		gtest := u.Type(types.Name{Package: "g", Name: "Test"})
		if e, a := 1, len(gtest.Methods); e != a {
			t.Errorf("expected %v but found %v methods: %#v", e, a, gtest)
		}
		iface := u.Type(types.Name{Package: "g", Name: "Interface"})
		if e, a := 1, len(iface.Methods); e != a {
			t.Errorf("expected %v but found %v methods: %#v", e, a, iface)
		}
	}
}<|MERGE_RESOLUTION|>--- conflicted
+++ resolved
@@ -157,14 +157,7 @@
 	}
 	tmpl := template.Must(
 		template.New("").
-<<<<<<< HEAD
-			Funcs(
-				map[string]interface{}{
-					"Name": testNamer.Name,
-					"Raw":  rawNamer.Name,
-				}).
-=======
->>>>>>> 83ca08ba
+			Funcs(args).
 			Parse(tmplText),
 	)
 	buf := &bytes.Buffer{}
