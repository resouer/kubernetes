--- conflicted
+++ resolved
@@ -24,69 +24,13 @@
 	genericoptions "k8s.io/kubernetes/pkg/genericapiserver/options"
 	kubeletclient "k8s.io/kubernetes/pkg/kubelet/client"
 	"k8s.io/kubernetes/pkg/master/ports"
-<<<<<<< HEAD
-	etcdstorage "k8s.io/kubernetes/pkg/storage/etcd"
-	"k8s.io/kubernetes/pkg/util"
-	utilnet "k8s.io/kubernetes/pkg/util/net"
-=======
 	"k8s.io/kubernetes/pkg/registry/generic/registry"
->>>>>>> 28313793
 
 	"github.com/spf13/pflag"
 )
 
 // APIServer runs a kubernetes api server.
 type APIServer struct {
-<<<<<<< HEAD
-	*genericapiserver.ServerRunOptions
-	APIGroupPrefix             string
-	APIPrefix                  string
-	AdmissionControl           string
-	AdmissionControlConfigFile string
-	AdvertiseAddress           net.IP
-	AllowPrivileged            bool
-	AuthorizationMode          string
-	AuthorizationConfig        apiserver.AuthorizationConfig
-	BasicAuthFile              string
-	CloudConfigFile            string
-	CloudProvider              string
-	CorsAllowedOriginList      []string
-	DeleteCollectionWorkers    int
-	DeprecatedStorageVersion   string
-	EnableLogsSupport          bool
-	EnableProfiling            bool
-	EnableWatchCache           bool
-	EtcdServersOverrides       []string
-	EtcdConfig                 etcdstorage.EtcdConfig
-	EventTTL                   time.Duration
-	ExternalHost               string
-	KeystoneURL                string
-	KubeletConfig              kubeletclient.KubeletClientConfig
-	KubernetesServiceNodePort  int
-	MasterCount                int
-	MasterServiceNamespace     string
-	MaxConnectionBytesPerSec   int64
-	MinRequestTimeout          int
-	OIDCCAFile                 string
-	OIDCClientID               string
-	OIDCIssuerURL              string
-	OIDCUsernameClaim          string
-	OIDCGroupsClaim            string
-	RuntimeConfig              util.ConfigurationMap
-	SSHKeyfile                 string
-	SSHUser                    string
-	ServiceAccountKeyFile      string
-	ServiceAccountLookup       bool
-	ServiceClusterIPRange      net.IPNet // TODO: make this a list
-	ServiceNodePortRange       utilnet.PortRange
-	StorageVersions            string
-	// The default values for StorageVersions. StorageVersions overrides
-	// these; you can change this if you want to change the defaults (e.g.,
-	// for testing). This is not actually exposed as a flag.
-	DefaultStorageVersions string
-	TokenAuthFile          string
-	WatchCacheSizes        []string
-=======
 	*genericoptions.ServerRunOptions
 	AllowPrivileged             bool
 	EventTTL                    time.Duration
@@ -98,33 +42,13 @@
 	ServiceAccountLookup        bool
 	WebhookTokenAuthnConfigFile string
 	WebhookTokenAuthnCacheTTL   time.Duration
->>>>>>> 28313793
 }
 
 // NewAPIServer creates a new APIServer object with default parameters
 func NewAPIServer() *APIServer {
 	s := APIServer{
-<<<<<<< HEAD
-		ServerRunOptions:        genericapiserver.NewServerRunOptions(),
-		APIGroupPrefix:          "/apis",
-		APIPrefix:               "/api",
-		AdmissionControl:        "AlwaysAdmit",
-		AuthorizationMode:       "AlwaysAllow",
-		DeleteCollectionWorkers: 1,
-		EnableLogsSupport:       true,
-		EtcdConfig: etcdstorage.EtcdConfig{
-			Prefix: genericapiserver.DefaultEtcdPathPrefix,
-		},
-		EventTTL:               1 * time.Hour,
-		MasterCount:            1,
-		MasterServiceNamespace: api.NamespaceDefault,
-		RuntimeConfig:          make(util.ConfigurationMap),
-		StorageVersions:        registered.AllPreferredGroupVersions(),
-		DefaultStorageVersions: registered.AllPreferredGroupVersions(),
-=======
 		ServerRunOptions: genericoptions.NewServerRunOptions(),
 		EventTTL:         1 * time.Hour,
->>>>>>> 28313793
 		KubeletConfig: kubeletclient.KubeletClientConfig{
 			Port:        ports.KubeletPort,
 			EnableHttps: true,
@@ -144,25 +68,8 @@
 	fs.DurationVar(&s.EventTTL, "event-ttl", s.EventTTL, "Amount of time to retain events. Default 1 hour.")
 	fs.StringVar(&s.ServiceAccountKeyFile, "service-account-key-file", s.ServiceAccountKeyFile, "File containing PEM-encoded x509 RSA private or public key, used to verify ServiceAccount tokens. If unspecified, --tls-private-key-file is used.")
 	fs.BoolVar(&s.ServiceAccountLookup, "service-account-lookup", s.ServiceAccountLookup, "If true, validate ServiceAccount tokens exist in etcd as part of authentication.")
-<<<<<<< HEAD
-	fs.StringVar(&s.KeystoneURL, "experimental-keystone-url", s.KeystoneURL, "If passed, activates the keystone authentication plugin")
-	fs.StringVar(&s.AuthorizationMode, "authorization-mode", s.AuthorizationMode, "Ordered list of plug-ins to do authorization on secure port. Comma-delimited list of: "+strings.Join(apiserver.AuthorizationModeChoices, ","))
-	fs.StringVar(&s.AuthorizationConfig.PolicyFile, "authorization-policy-file", s.AuthorizationConfig.PolicyFile, "File with authorization policy in csv format, used with --authorization-mode=ABAC, on the secure port.")
-	fs.StringVar(&s.AuthorizationConfig.WebhookConfigFile, "authorization-webhook-config-file", s.AuthorizationConfig.WebhookConfigFile, "File with webhook configuration in kubeconfig format, used with --authorization-mode=Webhook. The API server will query the remote service to determine access on the API server's secure port.")
-	fs.StringVar(&s.AdmissionControl, "admission-control", s.AdmissionControl, "Ordered list of plug-ins to do admission control of resources into cluster. Comma-delimited list of: "+strings.Join(admission.GetPlugins(), ", "))
-	fs.StringVar(&s.AdmissionControlConfigFile, "admission-control-config-file", s.AdmissionControlConfigFile, "File with admission control configuration.")
-	fs.StringSliceVar(&s.EtcdConfig.ServerList, "etcd-servers", s.EtcdConfig.ServerList, "List of etcd servers to watch (http://ip:port), comma separated. Mutually exclusive with -etcd-config")
-	fs.StringSliceVar(&s.EtcdServersOverrides, "etcd-servers-overrides", s.EtcdServersOverrides, "Per-resource etcd servers overrides, comma separated. The individual override format: group/resource#servers, where servers are http://ip:port, semicolon separated.")
-	fs.StringVar(&s.EtcdConfig.Prefix, "etcd-prefix", s.EtcdConfig.Prefix, "The prefix for all resource paths in etcd.")
-	fs.StringVar(&s.EtcdConfig.KeyFile, "etcd-keyfile", s.EtcdConfig.KeyFile, "SSL key file used to secure etcd communication")
-	fs.StringVar(&s.EtcdConfig.CertFile, "etcd-certfile", s.EtcdConfig.CertFile, "SSL certification file used to secure etcd communication")
-	fs.StringVar(&s.EtcdConfig.CAFile, "etcd-cafile", s.EtcdConfig.CAFile, "SSL Certificate Authority file used to secure etcd communication")
-	fs.BoolVar(&s.EtcdConfig.Quorum, "etcd-quorum-read", s.EtcdConfig.Quorum, "If true, enable quorum read")
-	fs.StringSliceVar(&s.CorsAllowedOriginList, "cors-allowed-origins", s.CorsAllowedOriginList, "List of allowed origins for CORS, comma separated.  An allowed origin can be a regular expression to support subdomain matching.  If this list is empty CORS will not be enabled.")
-=======
 	fs.StringVar(&s.WebhookTokenAuthnConfigFile, "authentication-token-webhook-config-file", s.WebhookTokenAuthnConfigFile, "File with webhook configuration for token authentication in kubeconfig format. The API server will query the remote service to determine authentication for bearer tokens.")
 	fs.DurationVar(&s.WebhookTokenAuthnCacheTTL, "authentication-token-webhook-cache-ttl", s.WebhookTokenAuthnCacheTTL, "The duration to cache responses from the webhook token authenticator. Default is 2m")
->>>>>>> 28313793
 	fs.BoolVar(&s.AllowPrivileged, "allow-privileged", s.AllowPrivileged, "If true, allow privileged containers.")
 	fs.StringVar(&s.SSHUser, "ssh-user", s.SSHUser, "If non-empty, use secure SSH proxy to the nodes, using this user name")
 	fs.StringVar(&s.SSHKeyfile, "ssh-keyfile", s.SSHKeyfile, "If non-empty, use secure SSH proxy to the nodes, using this user keyfile")
