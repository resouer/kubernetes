/*
Copyright 2015 The Kubernetes Authors All rights reserved.

Licensed under the Apache License, Version 2.0 (the "License");
you may not use this file except in compliance with the License.
You may obtain a copy of the License at

    http://www.apache.org/licenses/LICENSE-2.0

Unless required by applicable law or agreed to in writing, software
distributed under the License is distributed on an "AS IS" BASIS,
WITHOUT WARRANTIES OR CONDITIONS OF ANY KIND, either express or implied.
See the License for the specific language governing permissions and
limitations under the License.
*/

package e2e

import (
	"fmt"
	"strings"
	"time"

	client "k8s.io/kubernetes/pkg/client/unversioned"
	"k8s.io/kubernetes/pkg/kubelet/api/v1alpha1/stats"
	"k8s.io/kubernetes/pkg/util"
	"k8s.io/kubernetes/pkg/util/sets"
	"k8s.io/kubernetes/test/e2e/framework"

	. "github.com/onsi/ginkgo"
	. "github.com/onsi/gomega"
)

const (
	// Interval to poll /stats/container on a node
	containerStatsPollingPeriod = 10 * time.Second
	// The monitoring time for one test.
	monitoringTime = 20 * time.Minute
	// The periodic reporting period.
	reportingPeriod = 5 * time.Minute
	// Timeout for waiting for the image prepulling to complete.
	imagePrePullingLongTimeout = time.Minute * 8
)

type resourceTest struct {
	podsPerNode int
	cpuLimits   framework.ContainersCPUSummary
	memLimits   framework.ResourceUsagePerContainer
}

func logPodsOnNodes(c *client.Client, nodeNames []string) {
	for _, n := range nodeNames {
		podList, err := framework.GetKubeletRunningPods(c, n)
		if err != nil {
			framework.Logf("Unable to retrieve kubelet pods for node %v", n)
			continue
		}
		framework.Logf("%d pods are running on node %v", len(podList.Items), n)
	}
}

func runResourceTrackingTest(f *framework.Framework, podsPerNode int, nodeNames sets.String, rm *framework.ResourceMonitor,
	expectedCPU map[string]map[float64]float64, expectedMemory framework.ResourceUsagePerContainer) {
	numNodes := nodeNames.Len()
	totalPods := podsPerNode * numNodes
	By(fmt.Sprintf("Creating a RC of %d pods and wait until all pods of this RC are running", totalPods))
	rcName := fmt.Sprintf("resource%d-%s", totalPods, string(util.NewUUID()))

	// TODO: Use a more realistic workload
	Expect(framework.RunRC(framework.RCConfig{
		Client:    f.Client,
		Name:      rcName,
		Namespace: f.Namespace.Name,
		Image:     framework.GetPauseImageName(f.Client),
		Replicas:  totalPods,
	})).NotTo(HaveOccurred())

	// Log once and flush the stats.
	rm.LogLatest()
	rm.Reset()

	By("Start monitoring resource usage")
	// Periodically dump the cpu summary until the deadline is met.
	// Note that without calling framework.ResourceMonitor.Reset(), the stats
	// would occupy increasingly more memory. This should be fine
	// for the current test duration, but we should reclaim the
	// entries if we plan to monitor longer (e.g., 8 hours).
	deadline := time.Now().Add(monitoringTime)
	for time.Now().Before(deadline) {
		timeLeft := deadline.Sub(time.Now())
		framework.Logf("Still running...%v left", timeLeft)
		if timeLeft < reportingPeriod {
			time.Sleep(timeLeft)
		} else {
			time.Sleep(reportingPeriod)
		}
		logPodsOnNodes(f.Client, nodeNames.List())
	}

	By("Reporting overall resource usage")
	logPodsOnNodes(f.Client, nodeNames.List())
	usageSummary, err := rm.GetLatest()
	Expect(err).NotTo(HaveOccurred())
	// TODO(random-liu): Remove the original log when we migrate to new perfdash
	framework.Logf("%s", rm.FormatResourceUsage(usageSummary))
	// Log perf result
	framework.PrintPerfData(framework.ResourceUsageToPerfData(rm.GetMasterNodeLatest(usageSummary)))
	verifyMemoryLimits(f.Client, expectedMemory, usageSummary)

	cpuSummary := rm.GetCPUSummary()
	framework.Logf("%s", rm.FormatCPUSummary(cpuSummary))
	// Log perf result
	framework.PrintPerfData(framework.CPUUsageToPerfData(rm.GetMasterNodeCPUSummary(cpuSummary)))
	verifyCPULimits(expectedCPU, cpuSummary)

	By("Deleting the RC")
	framework.DeleteRC(f.Client, f.Namespace.Name, rcName)
}

func verifyMemoryLimits(c *client.Client, expected framework.ResourceUsagePerContainer, actual framework.ResourceUsagePerNode) {
	if expected == nil {
		return
	}
	var errList []string
	for nodeName, nodeSummary := range actual {
		var nodeErrs []string
		for cName, expectedResult := range expected {
			container, ok := nodeSummary[cName]
			if !ok {
				nodeErrs = append(nodeErrs, fmt.Sprintf("container %q: missing", cName))
				continue
			}

			expectedValue := expectedResult.MemoryRSSInBytes
			actualValue := container.MemoryRSSInBytes
			if expectedValue != 0 && actualValue > expectedValue {
				nodeErrs = append(nodeErrs, fmt.Sprintf("container %q: expected RSS memory (MB) < %d; got %d",
					cName, expectedValue, actualValue))
			}
		}
		if len(nodeErrs) > 0 {
			errList = append(errList, fmt.Sprintf("node %v:\n %s", nodeName, strings.Join(nodeErrs, ", ")))
			heapStats, err := framework.GetKubeletHeapStats(c, nodeName)
			if err != nil {
				framework.Logf("Unable to get heap stats from %q", nodeName)
			} else {
				framework.Logf("Heap stats on %q\n:%v", nodeName, heapStats)
			}
		}
	}
	if len(errList) > 0 {
		framework.Failf("Memory usage exceeding limits:\n %s", strings.Join(errList, "\n"))
	}
}

func verifyCPULimits(expected framework.ContainersCPUSummary, actual framework.NodesCPUSummary) {
	if expected == nil {
		return
	}
	var errList []string
	for nodeName, perNodeSummary := range actual {
		var nodeErrs []string
		for cName, expectedResult := range expected {
			perContainerSummary, ok := perNodeSummary[cName]
			if !ok {
				nodeErrs = append(nodeErrs, fmt.Sprintf("container %q: missing", cName))
				continue
			}
			for p, expectedValue := range expectedResult {
				actualValue, ok := perContainerSummary[p]
				if !ok {
					nodeErrs = append(nodeErrs, fmt.Sprintf("container %q: missing percentile %v", cName, p))
					continue
				}
				if actualValue > expectedValue {
					nodeErrs = append(nodeErrs, fmt.Sprintf("container %q: expected %.0fth%% usage < %.3f; got %.3f",
						cName, p*100, expectedValue, actualValue))
				}
			}
		}
		if len(nodeErrs) > 0 {
			errList = append(errList, fmt.Sprintf("node %v:\n %s", nodeName, strings.Join(nodeErrs, ", ")))
		}
	}
	if len(errList) > 0 {
		framework.Failf("CPU usage exceeding limits:\n %s", strings.Join(errList, "\n"))
	}
}

// Slow by design (1 hour)
var _ = framework.KubeDescribe("Kubelet [Serial] [Slow]", func() {
	var nodeNames sets.String
	f := framework.NewDefaultFramework("kubelet-perf")
	var om *framework.RuntimeOperationMonitor
	var rm *framework.ResourceMonitor

	BeforeEach(func() {
<<<<<<< HEAD
		nodes := ListSchedulableNodesOrDie(framework.Client)
=======
		// Wait until image prepull pod has completed so that they wouldn't
		// affect the runtime cpu usage. Fail the test if prepulling cannot
		// finish in time.
		if err := framework.WaitForPodsSuccess(f.Client, api.NamespaceSystem, framework.ImagePullerLabels, imagePrePullingLongTimeout); err != nil {
			framework.Failf("Image puller didn't complete in %v, not running resource usage test since the metrics might be adultrated", imagePrePullingLongTimeout)
		}
		nodes := framework.GetReadySchedulableNodesOrDie(f.Client)
>>>>>>> 28313793
		nodeNames = sets.NewString()
		for _, node := range nodes.Items {
			nodeNames.Insert(node.Name)
		}
		om = framework.NewRuntimeOperationMonitor(f.Client)
		rm = framework.NewResourceMonitor(f.Client, framework.TargetContainers(), containerStatsPollingPeriod)
		rm.Start()
	})

	AfterEach(func() {
		rm.Stop()
		result := om.GetLatestRuntimeOperationErrorRate()
		framework.Logf("runtime operation error metrics:\n%s", framework.FormatRuntimeOperationErrorRate(result))
	})
	framework.KubeDescribe("regular resource usage tracking", func() {
		// We assume that the scheduler will make reasonable scheduling choices
		// and assign ~N pods on the node.
		// Although we want to track N pods per node, there are N + add-on pods
		// in the cluster. The cluster add-on pods can be distributed unevenly
		// among the nodes because they are created during the cluster
		// initialization. This *noise* is obvious when N is small. We
		// deliberately set higher resource usage limits to account for the
		// noise.
		rTests := []resourceTest{
			{
				podsPerNode: 0,
				cpuLimits: framework.ContainersCPUSummary{
					stats.SystemContainerKubelet: {0.50: 0.06, 0.95: 0.08},
					stats.SystemContainerRuntime: {0.50: 0.05, 0.95: 0.06},
				},
				// We set the memory limits generously because the distribution
				// of the addon pods affect the memory usage on each node.
				memLimits: framework.ResourceUsagePerContainer{
					stats.SystemContainerKubelet: &framework.ContainerResourceUsage{MemoryRSSInBytes: 70 * 1024 * 1024},
					stats.SystemContainerRuntime: &framework.ContainerResourceUsage{MemoryRSSInBytes: 85 * 1024 * 1024},
				},
			},
			{
				podsPerNode: 35,
				cpuLimits: framework.ContainersCPUSummary{
					stats.SystemContainerKubelet: {0.50: 0.12, 0.95: 0.14},
					stats.SystemContainerRuntime: {0.50: 0.05, 0.95: 0.07},
				},
				// We set the memory limits generously because the distribution
				// of the addon pods affect the memory usage on each node.
				memLimits: framework.ResourceUsagePerContainer{
					stats.SystemContainerKubelet: &framework.ContainerResourceUsage{MemoryRSSInBytes: 70 * 1024 * 1024},
					stats.SystemContainerRuntime: &framework.ContainerResourceUsage{MemoryRSSInBytes: 150 * 1024 * 1024},
				},
			},
			{
				cpuLimits: framework.ContainersCPUSummary{
					stats.SystemContainerKubelet: {0.50: 0.17, 0.95: 0.22},
					stats.SystemContainerRuntime: {0.50: 0.06, 0.95: 0.09},
				},
				podsPerNode: 100,
				// We set the memory limits generously because the distribution
				// of the addon pods affect the memory usage on each node.
				memLimits: framework.ResourceUsagePerContainer{
					stats.SystemContainerKubelet: &framework.ContainerResourceUsage{MemoryRSSInBytes: 80 * 1024 * 1024},
					stats.SystemContainerRuntime: &framework.ContainerResourceUsage{MemoryRSSInBytes: 300 * 1024 * 1024},
				},
			},
		}
		for _, testArg := range rTests {
			itArg := testArg
			podsPerNode := itArg.podsPerNode
			name := fmt.Sprintf(
				"resource tracking for %d pods per node", podsPerNode)
			It(name, func() {
				runResourceTrackingTest(f, podsPerNode, nodeNames, rm, itArg.cpuLimits, itArg.memLimits)
			})
		}
	})
	framework.KubeDescribe("experimental resource usage tracking [Feature:ExperimentalResourceUsageTracking]", func() {
		density := []int{100}
		for i := range density {
			podsPerNode := density[i]
			name := fmt.Sprintf(
				"resource tracking for %d pods per node", podsPerNode)
			It(name, func() {
				runResourceTrackingTest(f, podsPerNode, nodeNames, rm, nil, nil)
			})
		}
	})
})<|MERGE_RESOLUTION|>--- conflicted
+++ resolved
@@ -195,9 +195,6 @@
 	var rm *framework.ResourceMonitor
 
 	BeforeEach(func() {
-<<<<<<< HEAD
-		nodes := ListSchedulableNodesOrDie(framework.Client)
-=======
 		// Wait until image prepull pod has completed so that they wouldn't
 		// affect the runtime cpu usage. Fail the test if prepulling cannot
 		// finish in time.
@@ -205,7 +202,6 @@
 			framework.Failf("Image puller didn't complete in %v, not running resource usage test since the metrics might be adultrated", imagePrePullingLongTimeout)
 		}
 		nodes := framework.GetReadySchedulableNodesOrDie(f.Client)
->>>>>>> 28313793
 		nodeNames = sets.NewString()
 		for _, node := range nodes.Items {
 			nodeNames.Insert(node.Name)
