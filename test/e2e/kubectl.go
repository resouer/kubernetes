/*
Copyright 2015 The Kubernetes Authors All rights reserved.

Licensed under the Apache License, Version 2.0 (the "License");
you may not use this file except in compliance with the License.
You may obtain a copy of the License at

    http://www.apache.org/licenses/LICENSE-2.0

Unless required by applicable law or agreed to in writing, software
distributed under the License is distributed on an "AS IS" BASIS,
WITHOUT WARRANTIES OR CONDITIONS OF ANY KIND, either express or implied.
See the License for the specific language governing permissions and
limitations under the License.
*/

package e2e

import (
	"bytes"
	"encoding/json"
	"errors"
	"fmt"
	"io"
	"io/ioutil"
	"log"
	"mime/multipart"
	"net"
	"net/http"
	"net/http/httptest"
	"os"
	"os/exec"
	"path"
	"path/filepath"
	"regexp"
	"sort"
	"strconv"
	"strings"
	"time"

	"github.com/elazarl/goproxy"
	"github.com/ghodss/yaml"

	"k8s.io/kubernetes/pkg/api"
	"k8s.io/kubernetes/pkg/api/annotations"
	apierrs "k8s.io/kubernetes/pkg/api/errors"
	"k8s.io/kubernetes/pkg/api/unversioned"
	client "k8s.io/kubernetes/pkg/client/unversioned"
	"k8s.io/kubernetes/pkg/controller"
	"k8s.io/kubernetes/pkg/kubectl/cmd/util"
	"k8s.io/kubernetes/pkg/labels"
	"k8s.io/kubernetes/pkg/registry/generic/registry"
	pkgutil "k8s.io/kubernetes/pkg/util"
	utilnet "k8s.io/kubernetes/pkg/util/net"
	"k8s.io/kubernetes/pkg/util/wait"
	"k8s.io/kubernetes/pkg/version"
	"k8s.io/kubernetes/test/e2e/framework"

	. "github.com/onsi/ginkgo"
	. "github.com/onsi/gomega"
)

const (
	nautilusImage            = "gcr.io/google_containers/update-demo:nautilus"
	kittenImage              = "gcr.io/google_containers/update-demo:kitten"
	updateDemoSelector       = "name=update-demo"
	updateDemoContainer      = "update-demo"
	frontendSelector         = "app=guestbook,tier=frontend"
	redisMasterSelector      = "app=redis,role=master"
	redisSlaveSelector       = "app=redis,role=slave"
	goproxyContainer         = "goproxy"
	goproxyPodSelector       = "name=goproxy"
	netexecContainer         = "netexec"
	netexecPodSelector       = "name=netexec"
	kubectlProxyPort         = 8011
	guestbookStartupTimeout  = 10 * time.Minute
	guestbookResponseTimeout = 3 * time.Minute
	simplePodSelector        = "name=nginx"
	simplePodName            = "nginx"
	nginxDefaultOutput       = "Welcome to nginx!"
	simplePodPort            = 80
	pausePodSelector         = "name=pause"
	pausePodName             = "pause"
	runJobTimeout            = 5 * time.Minute
	busyboxImage             = "gcr.io/google_containers/busybox:1.24"
	nginxImage               = "gcr.io/google_containers/nginx:1.7.9"
	kubeCtlManifestPath      = "test/e2e/testing-manifests/kubectl"
	redisControllerFilename  = "redis-master-controller.json"
	redisServiceFilename     = "redis-master-service.json"
)

var (
	proxyRegexp = regexp.MustCompile("Starting to serve on 127.0.0.1:([0-9]+)")

	// Extended pod logging options were introduced in #13780 (v1.1.0) so we don't expect tests
	// that rely on extended pod logging options to work on clusters before that.
	//
	// TODO(ihmccreery): remove once we don't care about v1.0 anymore, (tentatively in v1.3).
	extendedPodLogFilterVersion = version.MustParse("v1.1.0")

	// NodePorts were made optional in #12831 (v1.1.0) so we don't expect tests that used to
	// require NodePorts but no longer include them to work on clusters before that.
	//
	// TODO(ihmccreery): remove once we don't care about v1.0 anymore, (tentatively in v1.3).
	nodePortsOptionalVersion = version.MustParse("v1.1.0")

	// Jobs were introduced in v1.1, so we don't expect tests that rely on jobs to work on
	// clusters before that.
	//
	// TODO(ihmccreery): remove once we don't care about v1.0 anymore, (tentatively in v1.3).
	jobsVersion = version.MustParse("v1.1.0")

	// Deployments were introduced by default in v1.2, so we don't expect tests that rely on
	// deployments to work on clusters before that.
	//
	// TODO(ihmccreery): remove once we don't care about v1.1 anymore, (tentatively in v1.4).
	deploymentsVersion = version.MustParse("v1.2.0-alpha.7.726")

	// Pod probe parameters were introduced in #15967 (v1.2) so we dont expect tests that use
	// these probe parameters to work on clusters before that.
	//
	// TODO(ihmccreery): remove once we don't care about v1.1 anymore, (tentatively in v1.4).
	podProbeParametersVersion = version.MustParse("v1.2.0-alpha.4")
)

// Stops everything from filePath from namespace ns and checks if everything matching selectors from the given namespace is correctly stopped.
// Aware of the kubectl example files map.
func cleanupKubectlInputs(fileContents string, ns string, selectors ...string) {
	By("using delete to clean up resources")
	var nsArg string
	if ns != "" {
		nsArg = fmt.Sprintf("--namespace=%s", ns)
	}
	// support backward compatibility : file paths or raw json - since we are removing file path
	// dependencies from this test.
	framework.RunKubectlOrDieInput(fileContents, "delete", "--grace-period=0", "-f", "-", nsArg)
	framework.AssertCleanup(ns, selectors...)
}

func readTestFileOrDie(file string) []byte {
	return framework.ReadOrDie(path.Join(kubeCtlManifestPath, file))
}

func runKubectlRetryOrDie(args ...string) string {
	var err error
	var output string
	for i := 0; i < 3; i++ {
		output, err = framework.RunKubectl(args...)
		if err == nil || !strings.Contains(err.Error(), registry.OptimisticLockErrorMsg) {
			break
		}
		time.Sleep(time.Second)
	}
	// Expect no errors to be present after retries are finished
	// Copied from framework #ExecOrDie
	framework.Logf("stdout: %q", output)
	Expect(err).NotTo(HaveOccurred())
	return output
}

var _ = framework.KubeDescribe("Kubectl client", func() {
	defer GinkgoRecover()
	f := framework.NewDefaultFramework("kubectl")

	// Reustable cluster state function.  This won't be adversly affected by lazy initialization of framework.
	clusterState := func() *framework.ClusterVerification {
		return f.NewClusterVerification(
			framework.PodStateVerification{
				Selectors:   map[string]string{"app": "redis"},
				ValidPhases: []api.PodPhase{api.PodRunning /*api.PodPending*/},
			})
	}
	forEachPod := func(podFunc func(p api.Pod)) {
		clusterState().ForEach(podFunc)
	}
	var c *client.Client
	var ns string
	BeforeEach(func() {
		c = f.Client
		ns = f.Namespace.Name
	})

	// Customized Wait  / ForEach wrapper for this test.  These demonstrate the
	// idiomatic way to wrap the ClusterVerification structs for syntactic sugar in large
	// test files.
	// Print debug info if atLeast Pods are not found before the timeout
	waitForOrFailWithDebug := func(atLeast int) {
		pods, err := clusterState().WaitFor(atLeast, framework.PodStartTimeout)
		if err != nil || len(pods) < atLeast {
			// TODO: Generalize integrating debug info into these tests so we always get debug info when we need it
			framework.DumpAllNamespaceInfo(c, ns)
			framework.Failf("Verified %v of %v pods , error : %v", len(pods), atLeast, err)
		}
	}

	framework.KubeDescribe("Update Demo", func() {
		var nautilus, kitten []byte
		BeforeEach(func() {
			updateDemoRoot := "docs/user-guide/update-demo"
			nautilus = framework.ReadOrDie(filepath.Join(updateDemoRoot, "nautilus-rc.yaml"))
			kitten = framework.ReadOrDie(filepath.Join(updateDemoRoot, "kitten-rc.yaml"))
		})
		It("should create and stop a replication controller [Conformance]", func() {
			defer cleanupKubectlInputs(string(nautilus), ns, updateDemoSelector)

			By("creating a replication controller")
			framework.RunKubectlOrDieInput(string(nautilus[:]), "create", "-f", "-", fmt.Sprintf("--namespace=%v", ns))
			framework.ValidateController(c, nautilusImage, 2, "update-demo", updateDemoSelector, getUDData("nautilus.jpg", ns), ns)
		})

		It("should scale a replication controller [Conformance]", func() {
			defer cleanupKubectlInputs(string(nautilus[:]), ns, updateDemoSelector)

			By("creating a replication controller")
			framework.RunKubectlOrDieInput(string(nautilus[:]), "create", "-f", "-", fmt.Sprintf("--namespace=%v", ns))
			framework.ValidateController(c, nautilusImage, 2, "update-demo", updateDemoSelector, getUDData("nautilus.jpg", ns), ns)
			By("scaling down the replication controller")
			framework.RunKubectlOrDie("scale", "rc", "update-demo-nautilus", "--replicas=1", "--timeout=5m", fmt.Sprintf("--namespace=%v", ns))
			framework.ValidateController(c, nautilusImage, 1, "update-demo", updateDemoSelector, getUDData("nautilus.jpg", ns), ns)
			By("scaling up the replication controller")
			framework.RunKubectlOrDie("scale", "rc", "update-demo-nautilus", "--replicas=2", "--timeout=5m", fmt.Sprintf("--namespace=%v", ns))
			framework.ValidateController(c, nautilusImage, 2, "update-demo", updateDemoSelector, getUDData("nautilus.jpg", ns), ns)
		})

		It("should do a rolling update of a replication controller [Conformance]", func() {
			By("creating the initial replication controller")
			framework.RunKubectlOrDieInput(string(nautilus[:]), "create", "-f", "-", fmt.Sprintf("--namespace=%v", ns))
			framework.ValidateController(c, nautilusImage, 2, "update-demo", updateDemoSelector, getUDData("nautilus.jpg", ns), ns)
			By("rolling-update to new replication controller")
			framework.RunKubectlOrDieInput(string(kitten[:]), "rolling-update", "update-demo-nautilus", "--update-period=1s", "-f", "-", fmt.Sprintf("--namespace=%v", ns))
			framework.ValidateController(c, kittenImage, 2, "update-demo", updateDemoSelector, getUDData("kitten.jpg", ns), ns)
			// Everything will hopefully be cleaned up when the namespace is deleted.
		})
	})

	framework.KubeDescribe("Guestbook application", func() {
		forEachGBFile := func(run func(s string)) {
			for _, gbAppFile := range []string{
				"examples/guestbook/frontend-deployment.yaml",
				"examples/guestbook/frontend-service.yaml",
				"examples/guestbook/redis-master-deployment.yaml",
				"examples/guestbook/redis-master-service.yaml",
				"examples/guestbook/redis-slave-deployment.yaml",
				"examples/guestbook/redis-slave-service.yaml",
			} {
				contents := framework.ReadOrDie(gbAppFile)
				run(string(contents))
			}
		}

		It("should create and stop a working application [Conformance]", func() {
			framework.SkipUnlessServerVersionGTE(deploymentsVersion, c)

			defer forEachGBFile(func(contents string) {
				cleanupKubectlInputs(contents, ns)
			})
			By("creating all guestbook components")
			forEachGBFile(func(contents string) {
				framework.Logf(contents)
				framework.RunKubectlOrDieInput(contents, "create", "-f", "-", fmt.Sprintf("--namespace=%v", ns))
			})

			By("validating guestbook app")
			validateGuestbookApp(c, ns)
		})
	})

	framework.KubeDescribe("Simple pod", func() {
		var podPath []byte

		BeforeEach(func() {
			podPath = framework.ReadOrDie(path.Join(kubeCtlManifestPath, "pod-with-readiness-probe.yaml"))
			By(fmt.Sprintf("creating the pod from %v", string(podPath)))
			framework.RunKubectlOrDieInput(string(podPath[:]), "create", "-f", "-", fmt.Sprintf("--namespace=%v", ns))
			Expect(framework.CheckPodsRunningReady(c, ns, []string{simplePodName}, framework.PodStartTimeout)).To(BeTrue())
		})
		AfterEach(func() {
			cleanupKubectlInputs(string(podPath[:]), ns, simplePodSelector)
		})

		It("should support exec", func() {
			By("executing a command in the container")
			execOutput := framework.RunKubectlOrDie("exec", fmt.Sprintf("--namespace=%v", ns), simplePodName, "echo", "running", "in", "container")
			if e, a := "running in container", strings.TrimSpace(execOutput); e != a {
				framework.Failf("Unexpected kubectl exec output. Wanted %q, got %q", e, a)
			}

			By("executing a command in the container with noninteractive stdin")
			execOutput = framework.NewKubectlCommand("exec", fmt.Sprintf("--namespace=%v", ns), "-i", simplePodName, "cat").
				WithStdinData("abcd1234").
				ExecOrDie()
			if e, a := "abcd1234", execOutput; e != a {
				framework.Failf("Unexpected kubectl exec output. Wanted %q, got %q", e, a)
			}

			// pretend that we're a user in an interactive shell
			r, closer, err := newBlockingReader("echo hi\nexit\n")
			if err != nil {
				framework.Failf("Error creating blocking reader: %v", err)
			}
			// NOTE this is solely for test cleanup!
			defer closer.Close()

			By("executing a command in the container with pseudo-interactive stdin")
			execOutput = framework.NewKubectlCommand("exec", fmt.Sprintf("--namespace=%v", ns), "-i", simplePodName, "bash").
				WithStdinReader(r).
				ExecOrDie()
			if e, a := "hi", strings.TrimSpace(execOutput); e != a {
				framework.Failf("Unexpected kubectl exec output. Wanted %q, got %q", e, a)
			}
		})

		It("should support exec through an HTTP proxy", func() {
			// Note: We are skipping local since we want to verify an apiserver with HTTPS.
			// At this time local only supports plain HTTP.
			framework.SkipIfProviderIs("local")
			// Fail if the variable isn't set
			if framework.TestContext.Host == "" {
				framework.Failf("--host variable must be set to the full URI to the api server on e2e run.")
			}

<<<<<<< HEAD
			// Verify the kubeconfig path
			kubeConfigFilePath := testContext.KubeConfig
			_, err = os.Stat(kubeConfigFilePath)
			if err != nil {
				Failf("kube config path could not be accessed. Error=%s", err)
			}
			// start exec-proxy-tester container
			netexecPodPath := filepath.Join(testContext.RepoRoot, "test/images/netexec/pod.yaml")

			// Add "validate=false" if the server version is less than 1.2.
			// More details: https://github.com/kubernetes/kubernetes/issues/22884.
			validateFlag := "--validate=true"
			gte, err := serverVersionGTE(podProbeParametersVersion, c)
			if err != nil {
				Failf("Failed to get server version: %v", err)
			}
			if !gte {
				validateFlag = "--validate=false"
			}
			runKubectlOrDie("create", "-f", netexecPodPath, fmt.Sprintf("--namespace=%v", ns), validateFlag)
			checkPodsRunningReady(c, ns, []string{netexecContainer}, podStartTimeout)
			// Clean up
			defer cleanup(netexecPodPath, ns, netexecPodSelector)
			// Upload kubeconfig
			type NetexecOutput struct {
				Output string `json:"output"`
				Error  string `json:"error"`
			}

			var uploadConfigOutput NetexecOutput
			// Upload the kubeconfig file
			By("uploading kubeconfig to netexec")
			pipeConfigReader, postConfigBodyWriter, err := newStreamingUpload(kubeConfigFilePath)
			if err != nil {
				Failf("unable to create streaming upload. Error: %s", err)
			}

			subResourceProxyAvailable, err := serverVersionGTE(subResourcePodProxyVersion, c)
			if err != nil {
				Failf("Unable to determine server version.  Error: %s", err)
			}

			var resp []byte
			if subResourceProxyAvailable {
				resp, err = c.Post().
					Namespace(ns).
					Name("netexec").
					Resource("pods").
					SubResource("proxy").
					Suffix("upload").
					SetHeader("Content-Type", postConfigBodyWriter.FormDataContentType()).
					Body(pipeConfigReader).
					Do().Raw()
			} else {
				resp, err = c.Post().
					Prefix("proxy").
					Namespace(ns).
					Name("netexec").
					Resource("pods").
					Suffix("upload").
					SetHeader("Content-Type", postConfigBodyWriter.FormDataContentType()).
					Body(pipeConfigReader).
					Do().Raw()
			}
			if err != nil {
				Failf("Unable to upload kubeconfig to the remote exec server due to error: %s", err)
			}

			if err := json.Unmarshal(resp, &uploadConfigOutput); err != nil {
				Failf("Unable to read the result from the netexec server. Error: %s", err)
			}
			kubecConfigRemotePath := uploadConfigOutput.Output

			// Upload
			pipeReader, postBodyWriter, err := newStreamingUpload(testStaticKubectlPath)
			if err != nil {
				Failf("unable to create streaming upload. Error: %s", err)
			}

			By("uploading kubectl to netexec")
			var uploadOutput NetexecOutput
			// Upload the kubectl binary
			if subResourceProxyAvailable {
				resp, err = c.Post().
					Namespace(ns).
					Name("netexec").
					Resource("pods").
					SubResource("proxy").
					Suffix("upload").
					SetHeader("Content-Type", postBodyWriter.FormDataContentType()).
					Body(pipeReader).
					Do().Raw()
			} else {
				resp, err = c.Post().
					Prefix("proxy").
					Namespace(ns).
					Name("netexec").
					Resource("pods").
					Suffix("upload").
					SetHeader("Content-Type", postBodyWriter.FormDataContentType()).
					Body(pipeReader).
					Do().Raw()
			}
			if err != nil {
				Failf("Unable to upload kubectl binary to the remote exec server due to error: %s", err)
			}

			if err := json.Unmarshal(resp, &uploadOutput); err != nil {
				Failf("Unable to read the result from the netexec server. Error: %s", err)
			}
			uploadBinaryName := uploadOutput.Output
			// Verify that we got the expected response back in the body
			if !strings.HasPrefix(uploadBinaryName, "/uploads/") {
				Failf("Unable to upload kubectl binary to remote exec server. /uploads/ not in response. Response: %s", uploadBinaryName)
			}
=======
			By("Starting goproxy")
			testSrv, proxyLogs := startLocalProxy()
			defer testSrv.Close()
			proxyAddr := testSrv.URL
>>>>>>> 28313793

			for _, proxyVar := range []string{"https_proxy", "HTTPS_PROXY"} {
				proxyLogs.Reset()
				By("Running kubectl via an HTTP proxy using " + proxyVar)
				output := framework.NewKubectlCommand(fmt.Sprintf("--namespace=%s", ns), "exec", "nginx", "echo", "running", "in", "container").
					WithEnv(append(os.Environ(), fmt.Sprintf("%s=%s", proxyVar, proxyAddr))).
					ExecOrDie()

				// Verify we got the normal output captured by the exec server
				expectedExecOutput := "running in container\n"
				if output != expectedExecOutput {
					framework.Failf("Unexpected kubectl exec output. Wanted %q, got  %q", expectedExecOutput, output)
				}

				// Verify the proxy server logs saw the connection
				expectedProxyLog := fmt.Sprintf("Accepting CONNECT to %s", strings.TrimRight(strings.TrimLeft(framework.TestContext.Host, "https://"), "/api"))

				proxyLog := proxyLogs.String()
				if !strings.Contains(proxyLog, expectedProxyLog) {
					framework.Failf("Missing expected log result on proxy server for %s. Expected: %q, got %q", proxyVar, expectedProxyLog, proxyLog)
				}
			}
		})

		It("should support inline execution and attach", func() {
			framework.SkipUnlessServerVersionGTE(jobsVersion, c)

			nsFlag := fmt.Sprintf("--namespace=%v", ns)

			By("executing a command with run and attach with stdin")
			runOutput := framework.NewKubectlCommand(nsFlag, "run", "run-test", "--image="+busyboxImage, "--restart=OnFailure", "--attach=true", "--stdin", "--", "sh", "-c", "cat && echo 'stdin closed'").
				WithStdinData("abcd1234").
				ExecOrDie()
			Expect(runOutput).To(ContainSubstring("abcd1234"))
			Expect(runOutput).To(ContainSubstring("stdin closed"))
			Expect(c.Extensions().Jobs(ns).Delete("run-test", nil)).To(BeNil())

			By("executing a command with run and attach without stdin")
			runOutput = framework.NewKubectlCommand(fmt.Sprintf("--namespace=%v", ns), "run", "run-test-2", "--image="+busyboxImage, "--restart=OnFailure", "--attach=true", "--leave-stdin-open=true", "--", "sh", "-c", "cat && echo 'stdin closed'").
				WithStdinData("abcd1234").
				ExecOrDie()
			Expect(runOutput).ToNot(ContainSubstring("abcd1234"))
			Expect(runOutput).To(ContainSubstring("stdin closed"))
			Expect(c.Extensions().Jobs(ns).Delete("run-test-2", nil)).To(BeNil())

			By("executing a command with run and attach with stdin with open stdin should remain running")
			runOutput = framework.NewKubectlCommand(nsFlag, "run", "run-test-3", "--image="+busyboxImage, "--restart=OnFailure", "--attach=true", "--leave-stdin-open=true", "--stdin", "--", "sh", "-c", "cat && echo 'stdin closed'").
				WithStdinData("abcd1234\n").
				ExecOrDie()
			Expect(runOutput).ToNot(ContainSubstring("stdin closed"))
			f := func(pods []*api.Pod) sort.Interface { return sort.Reverse(controller.ActivePods(pods)) }
			runTestPod, _, err := util.GetFirstPod(c, ns, labels.SelectorFromSet(map[string]string{"run": "run-test-3"}), 1*time.Minute, f)
			if err != nil {
				os.Exit(1)
			}
			if !framework.CheckPodsRunningReady(c, ns, []string{runTestPod.Name}, time.Minute) {
				framework.Failf("Pod %q of Job %q should still be running", runTestPod.Name, "run-test-3")
			}

			// NOTE: we cannot guarantee our output showed up in the container logs before stdin was closed, so we have
			// to loop test.
			err = wait.PollImmediate(time.Second, time.Minute, func() (bool, error) {
				if !framework.CheckPodsRunningReady(c, ns, []string{runTestPod.Name}, 1*time.Second) {
					framework.Failf("Pod %q of Job %q should still be running", runTestPod.Name, "run-test-3")
				}
				logOutput := framework.RunKubectlOrDie(nsFlag, "logs", runTestPod.Name)
				Expect(logOutput).ToNot(ContainSubstring("stdin closed"))
				return strings.Contains(logOutput, "abcd1234"), nil
			})
			if err != nil {
				os.Exit(1)
			}
			Expect(err).To(BeNil())

			Expect(c.Extensions().Jobs(ns).Delete("run-test-3", nil)).To(BeNil())
		})

		It("should support port-forward", func() {
			By("forwarding the container port to a local port")
			cmd := runPortForward(ns, simplePodName, simplePodPort)
			defer cmd.Stop()

			By("curling local port output")
			localAddr := fmt.Sprintf("http://localhost:%d", cmd.port)
			body, err := curl(localAddr)
			framework.Logf("got: %s", body)
			if err != nil {
				framework.Failf("Failed http.Get of forwarded port (%s): %v", localAddr, err)
			}
			if !strings.Contains(body, nginxDefaultOutput) {
				framework.Failf("Container port output missing expected value. Wanted:'%s', got: %s", nginxDefaultOutput, body)
			}
		})
	})

	framework.KubeDescribe("Kubectl api-versions", func() {
		It("should check if v1 is in available api versions [Conformance]", func() {
			By("validating api verions")
			output := framework.RunKubectlOrDie("api-versions")
			if !strings.Contains(output, "v1") {
				framework.Failf("No v1 in kubectl api-versions")
			}
		})
	})

	framework.KubeDescribe("Kubectl apply", func() {
		It("should apply a new configuration to an existing RC", func() {
			controllerJson := readTestFileOrDie(redisControllerFilename)

			nsFlag := fmt.Sprintf("--namespace=%v", ns)
			By("creating Redis RC")
			framework.RunKubectlOrDieInput(string(controllerJson), "create", "-f", "-", nsFlag)
			By("applying a modified configuration")
			stdin := modifyReplicationControllerConfiguration(string(controllerJson))
			framework.NewKubectlCommand("apply", "-f", "-", nsFlag).
				WithStdinReader(stdin).
				ExecOrDie()
			By("checking the result")
			forEachReplicationController(c, ns, "app", "redis", validateReplicationControllerConfiguration)
		})
		It("should reuse nodePort when apply to an existing SVC", func() {
			serviceJson := readTestFileOrDie(redisServiceFilename)
			nsFlag := fmt.Sprintf("--namespace=%v", ns)

			By("creating Redis SVC")
			framework.RunKubectlOrDieInput(string(serviceJson[:]), "create", "-f", "-", nsFlag)

			By("getting the original nodePort")
			originalNodePort := framework.RunKubectlOrDie("get", "service", "redis-master", nsFlag, "-o", "jsonpath={.spec.ports[0].nodePort}")

			By("applying the same configuration")
			framework.RunKubectlOrDieInput(string(serviceJson[:]), "apply", "-f", "-", nsFlag)

			By("getting the nodePort after applying configuration")
			currentNodePort := framework.RunKubectlOrDie("get", "service", "redis-master", nsFlag, "-o", "jsonpath={.spec.ports[0].nodePort}")

			By("checking the result")
			if originalNodePort != currentNodePort {
				framework.Failf("nodePort should keep the same")
			}
		})
	})

	framework.KubeDescribe("Kubectl cluster-info", func() {
		It("should check if Kubernetes master services is included in cluster-info [Conformance]", func() {
			By("validating cluster-info")
			output := framework.RunKubectlOrDie("cluster-info")
			// Can't check exact strings due to terminal control commands (colors)
			requiredItems := []string{"Kubernetes master", "is running at"}
			if framework.ProviderIs("gce", "gke") {
				requiredItems = append(requiredItems, "KubeDNS", "Heapster")
			}
			for _, item := range requiredItems {
				if !strings.Contains(output, item) {
					framework.Failf("Missing %s in kubectl cluster-info", item)
				}
			}
		})
	})

	framework.KubeDescribe("Kubectl describe", func() {
		It("should check if kubectl describe prints relevant information for rc and pods [Conformance]", func() {
			framework.SkipUnlessServerVersionGTE(nodePortsOptionalVersion, c)
			controllerJson := readTestFileOrDie(redisControllerFilename)
			serviceJson := readTestFileOrDie(redisServiceFilename)

			nsFlag := fmt.Sprintf("--namespace=%v", ns)
			framework.RunKubectlOrDieInput(string(controllerJson[:]), "create", "-f", "-", nsFlag)
			framework.RunKubectlOrDieInput(string(serviceJson[:]), "create", "-f", "-", nsFlag)

			By("Waiting for Redis master to start.")
			waitForOrFailWithDebug(1)
			// Pod
			forEachPod(func(pod api.Pod) {
				output := framework.RunKubectlOrDie("describe", "pod", pod.Name, nsFlag)
				requiredStrings := [][]string{
					{"Name:", "redis-master-"},
					{"Namespace:", ns},
					{"Node:"},
					{"Labels:", "app=redis"},
					{"role=master"},
					{"Status:", "Running"},
					{"IP:"},
					{"Controllers:", "ReplicationController/redis-master"},
					{"Image:", redisImage},
					{"State:", "Running"},
					{"QoS Tier:", "BestEffort"},
				}
				checkOutput(output, requiredStrings)
			})

			// Rc
			output := framework.RunKubectlOrDie("describe", "rc", "redis-master", nsFlag)
			requiredStrings := [][]string{
				{"Name:", "redis-master"},
				{"Namespace:", ns},
				{"Image(s):", redisImage},
				{"Selector:", "app=redis,role=master"},
				{"Labels:", "app=redis"},
				{"role=master"},
				{"Replicas:", "1 current", "1 desired"},
				{"Pods Status:", "1 Running", "0 Waiting", "0 Succeeded", "0 Failed"},
				// {"Events:"} would ordinarily go in the list
				// here, but in some rare circumstances the
				// events are delayed, and instead kubectl
				// prints "No events." This string will match
				// either way.
				{"vents"}}
			checkOutput(output, requiredStrings)

			// Service
			output = framework.RunKubectlOrDie("describe", "service", "redis-master", nsFlag)
			requiredStrings = [][]string{
				{"Name:", "redis-master"},
				{"Namespace:", ns},
				{"Labels:", "app=redis"},
				{"role=master"},
				{"Selector:", "app=redis", "role=master"},
				{"Type:", "ClusterIP"},
				{"IP:"},
				{"Port:", "<unset>", "6379/TCP"},
				{"Endpoints:"},
				{"Session Affinity:", "None"}}
			checkOutput(output, requiredStrings)

			// Node
			// It should be OK to list unschedulable Nodes here.
			nodes, err := c.Nodes().List(api.ListOptions{})
			Expect(err).NotTo(HaveOccurred())
			node := nodes.Items[0]
			output = framework.RunKubectlOrDie("describe", "node", node.Name)
			requiredStrings = [][]string{
				{"Name:", node.Name},
				{"Labels:"},
				{"CreationTimestamp:"},
				{"Conditions:"},
				{"Type", "Status", "LastHeartbeatTime", "LastTransitionTime", "Reason", "Message"},
				{"Addresses:"},
				{"Capacity:"},
				{"Version:"},
				{"Kernel Version:"},
				{"OS Image:"},
				{"Container Runtime Version:"},
				{"Kubelet Version:"},
				{"Kube-Proxy Version:"},
				{"Pods:"}}
			checkOutput(output, requiredStrings)

			// Namespace
			output = framework.RunKubectlOrDie("describe", "namespace", ns)
			requiredStrings = [][]string{
				{"Name:", ns},
				{"Labels:"},
				{"Status:", "Active"}}
			checkOutput(output, requiredStrings)

			// Quota and limitrange are skipped for now.
		})
	})

	framework.KubeDescribe("Kubectl expose", func() {
		It("should create services for rc [Conformance]", func() {
			controllerJson := readTestFileOrDie(redisControllerFilename)
			nsFlag := fmt.Sprintf("--namespace=%v", ns)

			redisPort := 6379

			By("creating Redis RC")

			framework.Logf("namespace %v", ns)
			framework.RunKubectlOrDieInput(string(controllerJson[:]), "create", "-f", "-", nsFlag)

			// It may take a while for the pods to get registered in some cases, wait to be sure.
			By("Waiting for Redis master to start.")
			waitForOrFailWithDebug(1)
			forEachPod(func(pod api.Pod) {
				framework.Logf("wait on redis-master startup in %v ", ns)
				framework.LookForStringInLog(ns, pod.Name, "redis-master", "The server is now ready to accept connections", framework.PodStartTimeout)
			})
			validateService := func(name string, servicePort int, timeout time.Duration) {
				err := wait.Poll(framework.Poll, timeout, func() (bool, error) {
					endpoints, err := c.Endpoints(ns).Get(name)
					if err != nil {
						if apierrs.IsNotFound(err) {
							err = nil
						}
						framework.Logf("Get endpoints failed (interval %v): %v", framework.Poll, err)
						return false, err
					}

					uidToPort := getContainerPortsByPodUID(endpoints)
					if len(uidToPort) == 0 {
						framework.Logf("No endpoint found, retrying")
						return false, nil
					}
					if len(uidToPort) > 1 {
						Fail("Too many endpoints found")
					}
					for _, port := range uidToPort {
						if port[0] != redisPort {
							framework.Failf("Wrong endpoint port: %d", port[0])
						}
					}
					return true, nil
				})
				Expect(err).NotTo(HaveOccurred())

				service, err := c.Services(ns).Get(name)
				Expect(err).NotTo(HaveOccurred())

				if len(service.Spec.Ports) != 1 {
					framework.Failf("1 port is expected")
				}
				port := service.Spec.Ports[0]
				if port.Port != int32(servicePort) {
					framework.Failf("Wrong service port: %d", port.Port)
				}
				if port.TargetPort.IntValue() != redisPort {
					framework.Failf("Wrong target port: %d")
				}
			}

			By("exposing RC")
			framework.RunKubectlOrDie("expose", "rc", "redis-master", "--name=rm2", "--port=1234", fmt.Sprintf("--target-port=%d", redisPort), nsFlag)
			framework.WaitForService(c, ns, "rm2", true, framework.Poll, framework.ServiceStartTimeout)
			validateService("rm2", 1234, framework.ServiceStartTimeout)

			By("exposing service")
			framework.RunKubectlOrDie("expose", "service", "rm2", "--name=rm3", "--port=2345", fmt.Sprintf("--target-port=%d", redisPort), nsFlag)
			framework.WaitForService(c, ns, "rm3", true, framework.Poll, framework.ServiceStartTimeout)
			validateService("rm3", 2345, framework.ServiceStartTimeout)
		})
	})

	framework.KubeDescribe("Kubectl label", func() {
		var pod []byte
		var nsFlag string
		BeforeEach(func() {
			pod = readTestFileOrDie("pause-pod.yaml")
			By("creating the pod")
			nsFlag = fmt.Sprintf("--namespace=%v", ns)
			framework.RunKubectlOrDieInput(string(pod), "create", "-f", "-", nsFlag)
			Expect(framework.CheckPodsRunningReady(c, ns, []string{pausePodName}, framework.PodStartTimeout)).To(BeTrue())
		})
		AfterEach(func() {
			cleanupKubectlInputs(string(pod[:]), ns, pausePodSelector)
		})

		It("should update the label on a resource [Conformance]", func() {
			labelName := "testing-label"
			labelValue := "testing-label-value"

			By("adding the label " + labelName + " with value " + labelValue + " to a pod")
			framework.RunKubectlOrDie("label", "pods", pausePodName, labelName+"="+labelValue, nsFlag)
			By("verifying the pod has the label " + labelName + " with the value " + labelValue)
			output := framework.RunKubectlOrDie("get", "pod", pausePodName, "-L", labelName, nsFlag)
			if !strings.Contains(output, labelValue) {
				framework.Failf("Failed updating label " + labelName + " to the pod " + pausePodName)
			}

			By("removing the label " + labelName + " of a pod")
			framework.RunKubectlOrDie("label", "pods", pausePodName, labelName+"-", nsFlag)
			By("verifying the pod doesn't have the label " + labelName)
			output = framework.RunKubectlOrDie("get", "pod", pausePodName, "-L", labelName, nsFlag)
			if strings.Contains(output, labelValue) {
				framework.Failf("Failed removing label " + labelName + " of the pod " + pausePodName)
			}
		})
	})

	framework.KubeDescribe("Kubectl logs", func() {
		var rc []byte
		var nsFlag string
		containerName := "redis-master"
		BeforeEach(func() {
			rc = readTestFileOrDie(redisControllerFilename)
			By("creating an rc")
			nsFlag = fmt.Sprintf("--namespace=%v", ns)
			framework.RunKubectlOrDieInput(string(rc[:]), "create", "-f", "-", nsFlag)
		})
		AfterEach(func() {
			cleanupKubectlInputs(string(rc[:]), ns, simplePodSelector)
		})

		It("should be able to retrieve and filter logs [Conformance]", func() {
			framework.SkipUnlessServerVersionGTE(extendedPodLogFilterVersion, c)

			// Split("something\n", "\n") returns ["something", ""], so
			// strip trailing newline first
			lines := func(out string) []string {
				return strings.Split(strings.TrimRight(out, "\n"), "\n")
			}

			By("Waiting for Redis master to start.")
			waitForOrFailWithDebug(1)
			forEachPod(func(pod api.Pod) {
				By("checking for a matching strings")
				_, err := framework.LookForStringInLog(ns, pod.Name, containerName, "The server is now ready to accept connections", framework.PodStartTimeout)
				Expect(err).NotTo(HaveOccurred())

				By("limiting log lines")
				out := framework.RunKubectlOrDie("log", pod.Name, containerName, nsFlag, "--tail=1")
				Expect(len(out)).NotTo(BeZero())
				Expect(len(lines(out))).To(Equal(1))

				By("limiting log bytes")
				out = framework.RunKubectlOrDie("log", pod.Name, containerName, nsFlag, "--limit-bytes=1")
				Expect(len(lines(out))).To(Equal(1))
				Expect(len(out)).To(Equal(1))

				By("exposing timestamps")
				out = framework.RunKubectlOrDie("log", pod.Name, containerName, nsFlag, "--tail=1", "--timestamps")
				l := lines(out)
				Expect(len(l)).To(Equal(1))
				words := strings.Split(l[0], " ")
				Expect(len(words)).To(BeNumerically(">", 1))
				if _, err := time.Parse(time.RFC3339Nano, words[0]); err != nil {
					if _, err := time.Parse(time.RFC3339, words[0]); err != nil {
						framework.Failf("expected %q to be RFC3339 or RFC3339Nano", words[0])
					}
				}

				By("restricting to a time range")
				// Note: we must wait at least two seconds,
				// because the granularity is only 1 second and
				// it could end up rounding the wrong way.
				time.Sleep(2500 * time.Millisecond) // ensure that startup logs on the node are seen as older than 1s
				recent_out := framework.RunKubectlOrDie("log", pod.Name, containerName, nsFlag, "--since=1s")
				recent := len(strings.Split(recent_out, "\n"))
				older_out := framework.RunKubectlOrDie("log", pod.Name, containerName, nsFlag, "--since=24h")
				older := len(strings.Split(older_out, "\n"))
				Expect(recent).To(BeNumerically("<", older), "expected recent(%v) to be less than older(%v)\nrecent lines:\n%v\nolder lines:\n%v\n", recent, older, recent_out, older_out)
			})
		})
	})

	framework.KubeDescribe("Kubectl patch", func() {
		It("should add annotations for pods in rc [Conformance]", func() {
			controllerJson := readTestFileOrDie(redisControllerFilename)
			nsFlag := fmt.Sprintf("--namespace=%v", ns)
			By("creating Redis RC")
			framework.RunKubectlOrDieInput(string(controllerJson[:]), "create", "-f", "-", nsFlag)
			By("Waiting for Redis master to start.")
			waitForOrFailWithDebug(1)
			By("patching all pods")
			forEachPod(func(pod api.Pod) {
				framework.RunKubectlOrDie("patch", "pod", pod.Name, nsFlag, "-p", "{\"metadata\":{\"annotations\":{\"x\":\"y\"}}}")
			})

			By("checking annotations")
			forEachPod(func(pod api.Pod) {
				found := false
				for key, val := range pod.Annotations {
					if key == "x" && val == "y" {
						found = true
					}
				}
				if !found {
					framework.Failf("Added annotation not found")
				}
			})
		})
	})

	framework.KubeDescribe("Kubectl version", func() {
		It("should check is all data is printed [Conformance]", func() {
			version := framework.RunKubectlOrDie("version")
			requiredItems := []string{"Client Version:", "Server Version:", "Major:", "Minor:", "GitCommit:"}
			for _, item := range requiredItems {
				if !strings.Contains(version, item) {
					framework.Failf("Required item %s not found in %s", item, version)
				}
			}
		})
	})

<<<<<<< HEAD
	Describe("Kubectl run default", func() {
=======
	framework.KubeDescribe("Kubectl run default", func() {
>>>>>>> 28313793
		var nsFlag string
		var name string

		var cleanUp func()

		BeforeEach(func() {
			nsFlag = fmt.Sprintf("--namespace=%v", ns)
<<<<<<< HEAD
			gte, err := serverVersionGTE(deploymentsVersion, c)
			if err != nil {
				Failf("Failed to get server version: %v", err)
			}
			if gte {
				name = "e2e-test-nginx-deployment"
				cleanUp = func() { runKubectlOrDie("delete", "deployment", name, nsFlag) }
			} else {
				name = "e2e-test-nginx-rc"
				cleanUp = func() { runKubectlOrDie("delete", "rc", name, nsFlag) }
=======
			gte, err := framework.ServerVersionGTE(deploymentsVersion, c)
			if err != nil {
				framework.Failf("Failed to get server version: %v", err)
			}
			if gte {
				name = "e2e-test-nginx-deployment"
				cleanUp = func() { framework.RunKubectlOrDie("delete", "deployment", name, nsFlag) }
			} else {
				name = "e2e-test-nginx-rc"
				cleanUp = func() { framework.RunKubectlOrDie("delete", "rc", name, nsFlag) }
>>>>>>> 28313793
			}
		})

		AfterEach(func() {
			cleanUp()
		})

		It("should create an rc or deployment from an image [Conformance]", func() {
			By("running the image " + nginxImage)
<<<<<<< HEAD
			runKubectlOrDie("run", name, "--image="+nginxImage, nsFlag)
			By("verifying the pod controlled by " + name + " gets created")
			label := labels.SelectorFromSet(labels.Set(map[string]string{"run": name}))
			podlist, err := waitForPodsWithLabel(c, ns, label)
			if err != nil {
				Failf("Failed getting pod controlled by %s: %v", name, err)
			}
			pods := podlist.Items
			if pods == nil || len(pods) != 1 || len(pods[0].Spec.Containers) != 1 || pods[0].Spec.Containers[0].Image != nginxImage {
				runKubectlOrDie("get", "pods", "-L", "run", nsFlag)
				Failf("Failed creating 1 pod with expected image %s. Number of pods = %v", nginxImage, len(pods))
			}
		})
	})

	Describe("Kubectl run rc", func() {
=======
			framework.RunKubectlOrDie("run", name, "--image="+nginxImage, nsFlag)
			By("verifying the pod controlled by " + name + " gets created")
			label := labels.SelectorFromSet(labels.Set(map[string]string{"run": name}))
			podlist, err := framework.WaitForPodsWithLabel(c, ns, label)
			if err != nil {
				framework.Failf("Failed getting pod controlled by %s: %v", name, err)
			}
			pods := podlist.Items
			if pods == nil || len(pods) != 1 || len(pods[0].Spec.Containers) != 1 || pods[0].Spec.Containers[0].Image != nginxImage {
				framework.RunKubectlOrDie("get", "pods", "-L", "run", nsFlag)
				framework.Failf("Failed creating 1 pod with expected image %s. Number of pods = %v", nginxImage, len(pods))
			}
		})
	})

	framework.KubeDescribe("Kubectl run rc", func() {
>>>>>>> 28313793
		var nsFlag string
		var rcName string

		BeforeEach(func() {
			nsFlag = fmt.Sprintf("--namespace=%v", ns)
			rcName = "e2e-test-nginx-rc"
		})

		AfterEach(func() {
			framework.RunKubectlOrDie("delete", "rc", rcName, nsFlag)
		})

		It("should create an rc from an image [Conformance]", func() {
			By("running the image " + nginxImage)
			framework.RunKubectlOrDie("run", rcName, "--image="+nginxImage, "--generator=run/v1", nsFlag)
			By("verifying the rc " + rcName + " was created")
			rc, err := c.ReplicationControllers(ns).Get(rcName)
			if err != nil {
				framework.Failf("Failed getting rc %s: %v", rcName, err)
			}
			containers := rc.Spec.Template.Spec.Containers
			if containers == nil || len(containers) != 1 || containers[0].Image != nginxImage {
				framework.Failf("Failed creating rc %s for 1 pod with expected image %s", rcName, nginxImage)
			}

			By("verifying the pod controlled by rc " + rcName + " was created")
			label := labels.SelectorFromSet(labels.Set(map[string]string{"run": rcName}))
			podlist, err := framework.WaitForPodsWithLabel(c, ns, label)
			if err != nil {
				framework.Failf("Failed getting pod controlled by rc %s: %v", rcName, err)
			}
			pods := podlist.Items
			if pods == nil || len(pods) != 1 || len(pods[0].Spec.Containers) != 1 || pods[0].Spec.Containers[0].Image != nginxImage {
				framework.RunKubectlOrDie("get", "pods", "-L", "run", nsFlag)
				framework.Failf("Failed creating 1 pod with expected image %s. Number of pods = %v", nginxImage, len(pods))
			}

			By("confirm that you can get logs from an rc")
			podNames := []string{}
			for _, pod := range pods {
				podNames = append(podNames, pod.Name)
			}
			if !framework.CheckPodsRunningReady(c, ns, podNames, framework.PodStartTimeout) {
				framework.Failf("Pods for rc %s were not ready", rcName)
			}
			_, err = framework.RunKubectl("logs", "rc/"+rcName, nsFlag)
			// a non-nil error is fine as long as we actually found a pod.
			if err != nil && !strings.Contains(err.Error(), " in pod ") {
				framework.Failf("Failed getting logs by rc %s: %v", rcName, err)
			}
		})
<<<<<<< HEAD
=======
	})

	framework.KubeDescribe("Kubectl rolling-update", func() {
		var nsFlag string
		var rcName string
		var c *client.Client

		BeforeEach(func() {
			c = f.Client
			nsFlag = fmt.Sprintf("--namespace=%v", ns)
			rcName = "e2e-test-nginx-rc"
		})

		AfterEach(func() {
			framework.RunKubectlOrDie("delete", "rc", rcName, nsFlag)
		})

		It("should support rolling-update to same image [Conformance]", func() {
			By("running the image " + nginxImage)
			framework.RunKubectlOrDie("run", rcName, "--image="+nginxImage, "--generator=run/v1", nsFlag)
			By("verifying the rc " + rcName + " was created")
			rc, err := c.ReplicationControllers(ns).Get(rcName)
			if err != nil {
				framework.Failf("Failed getting rc %s: %v", rcName, err)
			}
			containers := rc.Spec.Template.Spec.Containers
			if containers == nil || len(containers) != 1 || containers[0].Image != nginxImage {
				framework.Failf("Failed creating rc %s for 1 pod with expected image %s", rcName, nginxImage)
			}
			framework.WaitForRCToStabilize(c, ns, rcName, framework.PodStartTimeout)

			By("rolling-update to same image controller")

			runKubectlRetryOrDie("rolling-update", rcName, "--update-period=1s", "--image="+nginxImage, "--image-pull-policy="+string(api.PullIfNotPresent), nsFlag)
			framework.ValidateController(c, nginxImage, 1, rcName, "run="+rcName, noOpValidatorFn, ns)
		})
>>>>>>> 28313793
	})

	framework.KubeDescribe("Kubectl run deployment", func() {
		var nsFlag string
		var dName string

		BeforeEach(func() {
			nsFlag = fmt.Sprintf("--namespace=%v", ns)
			dName = "e2e-test-nginx-deployment"
		})

		AfterEach(func() {
			framework.RunKubectlOrDie("delete", "deployment", dName, nsFlag)
		})

		It("should create a deployment from an image [Conformance]", func() {
			framework.SkipUnlessServerVersionGTE(deploymentsVersion, c)

			By("running the image " + nginxImage)
<<<<<<< HEAD
			runKubectlOrDie("run", dName, "--image="+nginxImage, "--generator=deployment/v1beta1", nsFlag)
=======
			framework.RunKubectlOrDie("run", dName, "--image="+nginxImage, "--generator=deployment/v1beta1", nsFlag)
>>>>>>> 28313793
			By("verifying the deployment " + dName + " was created")
			d, err := c.Extensions().Deployments(ns).Get(dName)
			if err != nil {
				framework.Failf("Failed getting deployment %s: %v", dName, err)
			}
			containers := d.Spec.Template.Spec.Containers
			if containers == nil || len(containers) != 1 || containers[0].Image != nginxImage {
				framework.Failf("Failed creating deployment %s for 1 pod with expected image %s", dName, nginxImage)
			}

			By("verifying the pod controlled by deployment " + dName + " was created")
			label := labels.SelectorFromSet(labels.Set(map[string]string{"run": dName}))
			podlist, err := framework.WaitForPodsWithLabel(c, ns, label)
			if err != nil {
				framework.Failf("Failed getting pod controlled by deployment %s: %v", dName, err)
			}
			pods := podlist.Items
			if pods == nil || len(pods) != 1 || len(pods[0].Spec.Containers) != 1 || pods[0].Spec.Containers[0].Image != nginxImage {
				framework.RunKubectlOrDie("get", "pods", "-L", "run", nsFlag)
				framework.Failf("Failed creating 1 pod with expected image %s. Number of pods = %v", nginxImage, len(pods))
			}
		})
	})

	framework.KubeDescribe("Kubectl run job", func() {
		var nsFlag string
		var jobName string

		BeforeEach(func() {
			nsFlag = fmt.Sprintf("--namespace=%v", ns)
			jobName = "e2e-test-nginx-job"
		})

		AfterEach(func() {
			framework.RunKubectlOrDie("delete", "jobs", jobName, nsFlag)
		})

		It("should create a job from an image when restart is OnFailure [Conformance]", func() {
			framework.SkipUnlessServerVersionGTE(jobsVersion, c)

			By("running the image " + nginxImage)
			framework.RunKubectlOrDie("run", jobName, "--restart=OnFailure", "--generator=job/v1", "--image="+nginxImage, nsFlag)
			By("verifying the job " + jobName + " was created")
			job, err := c.Extensions().Jobs(ns).Get(jobName)
			if err != nil {
				framework.Failf("Failed getting job %s: %v", jobName, err)
			}
			containers := job.Spec.Template.Spec.Containers
			if containers == nil || len(containers) != 1 || containers[0].Image != nginxImage {
				framework.Failf("Failed creating job %s for 1 pod with expected image %s", jobName, nginxImage)
			}
			if job.Spec.Template.Spec.RestartPolicy != api.RestartPolicyOnFailure {
				framework.Failf("Failed creating a job with correct restart policy for --restart=OnFailure")
			}
		})
	})

	framework.KubeDescribe("Kubectl run pod", func() {
		var nsFlag string
		var podName string

		BeforeEach(func() {
			nsFlag = fmt.Sprintf("--namespace=%v", ns)
			podName = "e2e-test-nginx-pod"
		})

		AfterEach(func() {
			framework.RunKubectlOrDie("delete", "pods", podName, nsFlag)
		})

		It("should create a pod from an image when restart is Never [Conformance]", func() {
			framework.SkipUnlessServerVersionGTE(jobsVersion, c)

			By("running the image " + nginxImage)
			framework.RunKubectlOrDie("run", podName, "--restart=Never", "--generator=run-pod/v1", "--image="+nginxImage, nsFlag)
			By("verifying the pod " + podName + " was created")
			pod, err := c.Pods(ns).Get(podName)
			if err != nil {
				framework.Failf("Failed getting pod %s: %v", podName, err)
			}
			containers := pod.Spec.Containers
			if containers == nil || len(containers) != 1 || containers[0].Image != nginxImage {
				framework.Failf("Failed creating pod %s with expected image %s", podName, nginxImage)
			}
			if pod.Spec.RestartPolicy != api.RestartPolicyNever {
				framework.Failf("Failed creating a pod with correct restart policy for --restart=Never")
			}
		})
	})

	framework.KubeDescribe("Kubectl run --rm job", func() {
		nsFlag := fmt.Sprintf("--namespace=%v", ns)
		jobName := "e2e-test-rm-busybox-job"

		It("should create a job from an image, then delete the job [Conformance]", func() {
			framework.SkipUnlessServerVersionGTE(jobsVersion, c)

			By("executing a command with run --rm and attach with stdin")
			t := time.NewTimer(runJobTimeout)
			defer t.Stop()
			runOutput := framework.NewKubectlCommand(nsFlag, "run", jobName, "--image="+busyboxImage, "--rm=true", "--generator=job/v1", "--restart=OnFailure", "--attach=true", "--stdin", "--", "sh", "-c", "cat && echo 'stdin closed'").
				WithStdinData("abcd1234").
				WithTimeout(t.C).
				ExecOrDie()
			Expect(runOutput).To(ContainSubstring("abcd1234"))
			Expect(runOutput).To(ContainSubstring("stdin closed"))

			By("verifying the job " + jobName + " was deleted")
			_, err := c.Extensions().Jobs(ns).Get(jobName)
			Expect(err).To(HaveOccurred())
			Expect(apierrs.IsNotFound(err)).To(BeTrue())
		})
	})

	framework.KubeDescribe("Proxy server", func() {
		// TODO: test proxy options (static, prefix, etc)
		It("should support proxy with --port 0 [Conformance]", func() {
			By("starting the proxy server")
			port, cmd, err := startProxyServer()
			if cmd != nil {
				defer framework.TryKill(cmd)
			}
			if err != nil {
				framework.Failf("Failed to start proxy server: %v", err)
			}
			By("curling proxy /api/ output")
			localAddr := fmt.Sprintf("http://localhost:%d/api/", port)
			apiVersions, err := getAPIVersions(localAddr)
			if err != nil {
				framework.Failf("Expected at least one supported apiversion, got error %v", err)
			}
			if len(apiVersions.Versions) < 1 {
				framework.Failf("Expected at least one supported apiversion, got %v", apiVersions)
			}
		})

		It("should support --unix-socket=/path [Conformance]", func() {
			By("Starting the proxy")
			tmpdir, err := ioutil.TempDir("", "kubectl-proxy-unix")
			if err != nil {
				framework.Failf("Failed to create temporary directory: %v", err)
			}
			path := filepath.Join(tmpdir, "test")
			defer os.Remove(path)
			defer os.Remove(tmpdir)
			cmd := framework.KubectlCmd("proxy", fmt.Sprintf("--unix-socket=%s", path))
			stdout, stderr, err := framework.StartCmdAndStreamOutput(cmd)
			if err != nil {
				framework.Failf("Failed to start kubectl command: %v", err)
			}
			defer stdout.Close()
			defer stderr.Close()
			defer framework.TryKill(cmd)
			buf := make([]byte, 128)
			if _, err = stdout.Read(buf); err != nil {
				framework.Failf("Expected output from kubectl proxy: %v", err)
			}
			By("retrieving proxy /api/ output")
			_, err = curlUnix("http://unused/api", path)
			if err != nil {
				framework.Failf("Failed get of /api at %s: %v", path, err)
			}
		})
	})

	framework.KubeDescribe("Kubectl taint", func() {
		It("should update the taint on a node", func() {
			taintName := fmt.Sprintf("kubernetes.io/e2e-taint-key-%s", string(pkgutil.NewUUID()))
			taintValue := "testing-taint-value"
			taintEffect := fmt.Sprintf("%s", api.TaintEffectNoSchedule)

			nodes, err := c.Nodes().List(api.ListOptions{})
			Expect(err).NotTo(HaveOccurred())
			node := nodes.Items[0]
			nodeName := node.Name

			By("adding the taint " + taintName + " with value " + taintValue + " and taint effect " + taintEffect + " to a node")
			framework.RunKubectlOrDie("taint", "nodes", nodeName, taintName+"="+taintValue+":"+taintEffect)
			By("verifying the node has the taint " + taintName + " with the value " + taintValue)
			output := framework.RunKubectlOrDie("describe", "node", nodeName)
			requiredStrings := [][]string{
				{"Name:", nodeName},
				{"Taints:"},
				{taintName + "=" + taintValue + ":" + taintEffect},
			}
			checkOutput(output, requiredStrings)

			By("removing the taint " + taintName + " of a node")
			framework.RunKubectlOrDie("taint", "nodes", nodeName, taintName+"-")
			By("verifying the node doesn't have the taint " + taintName)
			output = framework.RunKubectlOrDie("describe", "node", nodeName)
			if strings.Contains(output, taintName) {
				framework.Failf("Failed removing taint " + taintName + " of the node " + nodeName)
			}

		})
	})
})

// Checks whether the output split by line contains the required elements.
func checkOutput(output string, required [][]string) {
	outputLines := strings.Split(output, "\n")
	currentLine := 0
	for _, requirement := range required {
		for currentLine < len(outputLines) && !strings.Contains(outputLines[currentLine], requirement[0]) {
			currentLine++
		}
		if currentLine == len(outputLines) {
			framework.Failf("Failed to find %s in %s", requirement[0], output)
		}
		for _, item := range requirement[1:] {
			if !strings.Contains(outputLines[currentLine], item) {
				framework.Failf("Failed to find %s in %s", item, outputLines[currentLine])
			}
		}
	}
}

func getAPIVersions(apiEndpoint string) (*unversioned.APIVersions, error) {
	body, err := curl(apiEndpoint)
	if err != nil {
		return nil, fmt.Errorf("Failed http.Get of %s: %v", apiEndpoint, err)
	}
	var apiVersions unversioned.APIVersions
	if err := json.Unmarshal([]byte(body), &apiVersions); err != nil {
		return nil, fmt.Errorf("Failed to parse /api output %s: %v", body, err)
	}
	return &apiVersions, nil
}

func startProxyServer() (int, *exec.Cmd, error) {
	// Specifying port 0 indicates we want the os to pick a random port.
	cmd := framework.KubectlCmd("proxy", "-p", "0")
	stdout, stderr, err := framework.StartCmdAndStreamOutput(cmd)
	if err != nil {
		return -1, nil, err
	}
	defer stdout.Close()
	defer stderr.Close()
	buf := make([]byte, 128)
	var n int
	if n, err = stdout.Read(buf); err != nil {
		return -1, cmd, fmt.Errorf("Failed to read from kubectl proxy stdout: %v", err)
	}
	output := string(buf[:n])
	match := proxyRegexp.FindStringSubmatch(output)
	if len(match) == 2 {
		if port, err := strconv.Atoi(match[1]); err == nil {
			return port, cmd, nil
		}
	}
	return -1, cmd, fmt.Errorf("Failed to parse port from proxy stdout: %s", output)
}

func curlUnix(url string, path string) (string, error) {
	dial := func(proto, addr string) (net.Conn, error) {
		return net.Dial("unix", path)
	}
	transport := utilnet.SetTransportDefaults(&http.Transport{
		Dial: dial,
	})
	return curlTransport(url, transport)
}

func curlTransport(url string, transport *http.Transport) (string, error) {
	client := &http.Client{Transport: transport}
	resp, err := client.Get(url)
	if err != nil {
		return "", err
	}
	defer resp.Body.Close()
	body, err := ioutil.ReadAll(resp.Body)
	if err != nil {
		return "", err
	}
	return string(body[:]), nil
}

func curl(url string) (string, error) {
	return curlTransport(url, utilnet.SetTransportDefaults(&http.Transport{}))
}

func validateGuestbookApp(c *client.Client, ns string) {
	framework.Logf("Waiting for all frontend pods to be Running.")
	label := labels.SelectorFromSet(labels.Set(map[string]string{"tier": "frontend", "app": "guestbook"}))
	err := framework.WaitForPodsWithLabelRunning(c, ns, label)
	Expect(err).NotTo(HaveOccurred())
	framework.Logf("Waiting for frontend to serve content.")
	if !waitForGuestbookResponse(c, "get", "", `{"data": ""}`, guestbookStartupTimeout, ns) {
		framework.Failf("Frontend service did not start serving content in %v seconds.", guestbookStartupTimeout.Seconds())
	}

	framework.Logf("Trying to add a new entry to the guestbook.")
	if !waitForGuestbookResponse(c, "set", "TestEntry", `{"message": "Updated"}`, guestbookResponseTimeout, ns) {
		framework.Failf("Cannot added new entry in %v seconds.", guestbookResponseTimeout.Seconds())
	}

	framework.Logf("Verifying that added entry can be retrieved.")
	if !waitForGuestbookResponse(c, "get", "", `{"data": "TestEntry"}`, guestbookResponseTimeout, ns) {
		framework.Failf("Entry to guestbook wasn't correctly added in %v seconds.", guestbookResponseTimeout.Seconds())
	}
}

// Returns whether received expected response from guestbook on time.
func waitForGuestbookResponse(c *client.Client, cmd, arg, expectedResponse string, timeout time.Duration, ns string) bool {
	for start := time.Now(); time.Since(start) < timeout; time.Sleep(5 * time.Second) {
		res, err := makeRequestToGuestbook(c, cmd, arg, ns)
		if err == nil && res == expectedResponse {
			return true
		}
		framework.Logf("Failed to get response from guestbook. err: %v, response: %s", err, res)
	}
	return false
}

func makeRequestToGuestbook(c *client.Client, cmd, value string, ns string) (string, error) {
	proxyRequest, errProxy := framework.GetServicesProxyRequest(c, c.Get())
	if errProxy != nil {
		return "", errProxy
	}
	result, err := proxyRequest.Namespace(ns).
		Name("frontend").
		Suffix("/guestbook.php").
		Param("cmd", cmd).
		Param("key", "messages").
		Param("value", value).
		Do().
		Raw()
	return string(result), err
}

type updateDemoData struct {
	Image string
}

const applyTestLabel = "kubectl.kubernetes.io/apply-test"

func readBytesFromFile(filename string) []byte {
	file, err := os.Open(filename)
	if err != nil {
		framework.Failf(err.Error())
	}

	data, err := ioutil.ReadAll(file)
	if err != nil {
		framework.Failf(err.Error())
	}

	return data
}

func readReplicationControllerFromString(contents string) *api.ReplicationController {
	rc := api.ReplicationController{}
	if err := yaml.Unmarshal([]byte(contents), &rc); err != nil {
		framework.Failf(err.Error())
	}

	return &rc
}

func modifyReplicationControllerConfiguration(contents string) io.Reader {
	rc := readReplicationControllerFromString(contents)
	rc.Labels[applyTestLabel] = "ADDED"
	rc.Spec.Selector[applyTestLabel] = "ADDED"
	rc.Spec.Template.Labels[applyTestLabel] = "ADDED"
	data, err := json.Marshal(rc)
	if err != nil {
		framework.Failf("json marshal failed: %s\n", err)
	}

	return bytes.NewReader(data)
}

func forEachReplicationController(c *client.Client, ns, selectorKey, selectorValue string, fn func(api.ReplicationController)) {
	var rcs *api.ReplicationControllerList
	var err error
	for t := time.Now(); time.Since(t) < framework.PodListTimeout; time.Sleep(framework.Poll) {
		label := labels.SelectorFromSet(labels.Set(map[string]string{selectorKey: selectorValue}))
		options := api.ListOptions{LabelSelector: label}
		rcs, err = c.ReplicationControllers(ns).List(options)
		Expect(err).NotTo(HaveOccurred())
		if len(rcs.Items) > 0 {
			break
		}
	}

	if rcs == nil || len(rcs.Items) == 0 {
		framework.Failf("No replication controllers found")
	}

	for _, rc := range rcs.Items {
		fn(rc)
	}
}

func validateReplicationControllerConfiguration(rc api.ReplicationController) {
	if rc.Name == "redis-master" {
		if _, ok := rc.Annotations[annotations.LastAppliedConfigAnnotation]; !ok {
			framework.Failf("Annotation not found in modified configuration:\n%v\n", rc)
		}

		if value, ok := rc.Labels[applyTestLabel]; !ok || value != "ADDED" {
			framework.Failf("Added label %s not found in modified configuration:\n%v\n", applyTestLabel, rc)
		}
	}
}

// getUDData creates a validator function based on the input string (i.e. kitten.jpg).
// For example, if you send "kitten.jpg", this function verifies that the image jpg = kitten.jpg
// in the container's json field.
func getUDData(jpgExpected string, ns string) func(*client.Client, string) error {

	// getUDData validates data.json in the update-demo (returns nil if data is ok).
	return func(c *client.Client, podID string) error {
		framework.Logf("validating pod %s", podID)
		subResourceProxyAvailable, err := framework.ServerVersionGTE(framework.SubResourcePodProxyVersion, c)
		if err != nil {
			return err
		}
		var body []byte
		if subResourceProxyAvailable {
			body, err = c.Get().
				Namespace(ns).
				Resource("pods").
				SubResource("proxy").
				Name(podID).
				Suffix("data.json").
				Do().
				Raw()
		} else {
			body, err = c.Get().
				Prefix("proxy").
				Namespace(ns).
				Resource("pods").
				Name(podID).
				Suffix("data.json").
				Do().
				Raw()
		}
		if err != nil {
			return err
		}
		framework.Logf("got data: %s", body)
		var data updateDemoData
		if err := json.Unmarshal(body, &data); err != nil {
			return err
		}
		framework.Logf("Unmarshalled json jpg/img => %s , expecting %s .", data, jpgExpected)
		if strings.Contains(data.Image, jpgExpected) {
			return nil
		} else {
			return errors.New(fmt.Sprintf("data served up in container is inaccurate, %s didn't contain %s", data, jpgExpected))
		}
	}
}

func noOpValidatorFn(c *client.Client, podID string) error { return nil }

// newBlockingReader returns a reader that allows reading the given string,
// then blocks until Close() is called on the returned closer.
//
// We're explicitly returning the reader and closer separately, because
// the closer needs to be the *os.File we get from os.Pipe(). This is required
// so the exec of kubectl can pass the underlying file descriptor to the exec
// syscall, instead of creating another os.Pipe and blocking on the io.Copy
// between the source (e.g. stdin) and the write half of the pipe.
func newBlockingReader(s string) (io.Reader, io.Closer, error) {
	r, w, err := os.Pipe()
	if err != nil {
		return nil, nil, err
	}
	w.Write([]byte(s))
	return r, w, nil
}

// newStreamingUpload creates a new http.Request that will stream POST
// a file to a URI.
func newStreamingUpload(filePath string) (*io.PipeReader, *multipart.Writer, error) {
	file, err := os.Open(filePath)
	if err != nil {
		return nil, nil, err
	}

	r, w := io.Pipe()

	postBodyWriter := multipart.NewWriter(w)

	go streamingUpload(file, filepath.Base(filePath), postBodyWriter, w)
	return r, postBodyWriter, err
}

// streamingUpload streams a file via a pipe through a multipart.Writer.
// Generally one should use newStreamingUpload instead of calling this directly.
func streamingUpload(file *os.File, fileName string, postBodyWriter *multipart.Writer, w *io.PipeWriter) {
	defer GinkgoRecover()
	defer file.Close()
	defer w.Close()

	// Set up the form file
	fileWriter, err := postBodyWriter.CreateFormFile("file", fileName)
	if err != nil {
		framework.Failf("Unable to to write file at %s to buffer. Error: %s", fileName, err)
	}

	// Copy kubectl binary into the file writer
	if _, err := io.Copy(fileWriter, file); err != nil {
		framework.Failf("Unable to to copy file at %s into the file writer. Error: %s", fileName, err)
	}

	// Nothing more should be written to this instance of the postBodyWriter
	if err := postBodyWriter.Close(); err != nil {
		framework.Failf("Unable to close the writer for file upload. Error: %s", err)
	}
}

func startLocalProxy() (srv *httptest.Server, logs *bytes.Buffer) {
	logs = &bytes.Buffer{}
	p := goproxy.NewProxyHttpServer()
	p.Verbose = true
	p.Logger = log.New(logs, "", 0)
	return httptest.NewServer(p), logs
}<|MERGE_RESOLUTION|>--- conflicted
+++ resolved
@@ -319,128 +319,10 @@
 				framework.Failf("--host variable must be set to the full URI to the api server on e2e run.")
 			}
 
-<<<<<<< HEAD
-			// Verify the kubeconfig path
-			kubeConfigFilePath := testContext.KubeConfig
-			_, err = os.Stat(kubeConfigFilePath)
-			if err != nil {
-				Failf("kube config path could not be accessed. Error=%s", err)
-			}
-			// start exec-proxy-tester container
-			netexecPodPath := filepath.Join(testContext.RepoRoot, "test/images/netexec/pod.yaml")
-
-			// Add "validate=false" if the server version is less than 1.2.
-			// More details: https://github.com/kubernetes/kubernetes/issues/22884.
-			validateFlag := "--validate=true"
-			gte, err := serverVersionGTE(podProbeParametersVersion, c)
-			if err != nil {
-				Failf("Failed to get server version: %v", err)
-			}
-			if !gte {
-				validateFlag = "--validate=false"
-			}
-			runKubectlOrDie("create", "-f", netexecPodPath, fmt.Sprintf("--namespace=%v", ns), validateFlag)
-			checkPodsRunningReady(c, ns, []string{netexecContainer}, podStartTimeout)
-			// Clean up
-			defer cleanup(netexecPodPath, ns, netexecPodSelector)
-			// Upload kubeconfig
-			type NetexecOutput struct {
-				Output string `json:"output"`
-				Error  string `json:"error"`
-			}
-
-			var uploadConfigOutput NetexecOutput
-			// Upload the kubeconfig file
-			By("uploading kubeconfig to netexec")
-			pipeConfigReader, postConfigBodyWriter, err := newStreamingUpload(kubeConfigFilePath)
-			if err != nil {
-				Failf("unable to create streaming upload. Error: %s", err)
-			}
-
-			subResourceProxyAvailable, err := serverVersionGTE(subResourcePodProxyVersion, c)
-			if err != nil {
-				Failf("Unable to determine server version.  Error: %s", err)
-			}
-
-			var resp []byte
-			if subResourceProxyAvailable {
-				resp, err = c.Post().
-					Namespace(ns).
-					Name("netexec").
-					Resource("pods").
-					SubResource("proxy").
-					Suffix("upload").
-					SetHeader("Content-Type", postConfigBodyWriter.FormDataContentType()).
-					Body(pipeConfigReader).
-					Do().Raw()
-			} else {
-				resp, err = c.Post().
-					Prefix("proxy").
-					Namespace(ns).
-					Name("netexec").
-					Resource("pods").
-					Suffix("upload").
-					SetHeader("Content-Type", postConfigBodyWriter.FormDataContentType()).
-					Body(pipeConfigReader).
-					Do().Raw()
-			}
-			if err != nil {
-				Failf("Unable to upload kubeconfig to the remote exec server due to error: %s", err)
-			}
-
-			if err := json.Unmarshal(resp, &uploadConfigOutput); err != nil {
-				Failf("Unable to read the result from the netexec server. Error: %s", err)
-			}
-			kubecConfigRemotePath := uploadConfigOutput.Output
-
-			// Upload
-			pipeReader, postBodyWriter, err := newStreamingUpload(testStaticKubectlPath)
-			if err != nil {
-				Failf("unable to create streaming upload. Error: %s", err)
-			}
-
-			By("uploading kubectl to netexec")
-			var uploadOutput NetexecOutput
-			// Upload the kubectl binary
-			if subResourceProxyAvailable {
-				resp, err = c.Post().
-					Namespace(ns).
-					Name("netexec").
-					Resource("pods").
-					SubResource("proxy").
-					Suffix("upload").
-					SetHeader("Content-Type", postBodyWriter.FormDataContentType()).
-					Body(pipeReader).
-					Do().Raw()
-			} else {
-				resp, err = c.Post().
-					Prefix("proxy").
-					Namespace(ns).
-					Name("netexec").
-					Resource("pods").
-					Suffix("upload").
-					SetHeader("Content-Type", postBodyWriter.FormDataContentType()).
-					Body(pipeReader).
-					Do().Raw()
-			}
-			if err != nil {
-				Failf("Unable to upload kubectl binary to the remote exec server due to error: %s", err)
-			}
-
-			if err := json.Unmarshal(resp, &uploadOutput); err != nil {
-				Failf("Unable to read the result from the netexec server. Error: %s", err)
-			}
-			uploadBinaryName := uploadOutput.Output
-			// Verify that we got the expected response back in the body
-			if !strings.HasPrefix(uploadBinaryName, "/uploads/") {
-				Failf("Unable to upload kubectl binary to remote exec server. /uploads/ not in response. Response: %s", uploadBinaryName)
-			}
-=======
 			By("Starting goproxy")
 			testSrv, proxyLogs := startLocalProxy()
 			defer testSrv.Close()
 			proxyAddr := testSrv.URL
->>>>>>> 28313793
 
 			for _, proxyVar := range []string{"https_proxy", "HTTPS_PROXY"} {
 				proxyLogs.Reset()
@@ -917,11 +799,7 @@
 		})
 	})
 
-<<<<<<< HEAD
-	Describe("Kubectl run default", func() {
-=======
 	framework.KubeDescribe("Kubectl run default", func() {
->>>>>>> 28313793
 		var nsFlag string
 		var name string
 
@@ -929,18 +807,6 @@
 
 		BeforeEach(func() {
 			nsFlag = fmt.Sprintf("--namespace=%v", ns)
-<<<<<<< HEAD
-			gte, err := serverVersionGTE(deploymentsVersion, c)
-			if err != nil {
-				Failf("Failed to get server version: %v", err)
-			}
-			if gte {
-				name = "e2e-test-nginx-deployment"
-				cleanUp = func() { runKubectlOrDie("delete", "deployment", name, nsFlag) }
-			} else {
-				name = "e2e-test-nginx-rc"
-				cleanUp = func() { runKubectlOrDie("delete", "rc", name, nsFlag) }
-=======
 			gte, err := framework.ServerVersionGTE(deploymentsVersion, c)
 			if err != nil {
 				framework.Failf("Failed to get server version: %v", err)
@@ -951,7 +817,6 @@
 			} else {
 				name = "e2e-test-nginx-rc"
 				cleanUp = func() { framework.RunKubectlOrDie("delete", "rc", name, nsFlag) }
->>>>>>> 28313793
 			}
 		})
 
@@ -961,24 +826,6 @@
 
 		It("should create an rc or deployment from an image [Conformance]", func() {
 			By("running the image " + nginxImage)
-<<<<<<< HEAD
-			runKubectlOrDie("run", name, "--image="+nginxImage, nsFlag)
-			By("verifying the pod controlled by " + name + " gets created")
-			label := labels.SelectorFromSet(labels.Set(map[string]string{"run": name}))
-			podlist, err := waitForPodsWithLabel(c, ns, label)
-			if err != nil {
-				Failf("Failed getting pod controlled by %s: %v", name, err)
-			}
-			pods := podlist.Items
-			if pods == nil || len(pods) != 1 || len(pods[0].Spec.Containers) != 1 || pods[0].Spec.Containers[0].Image != nginxImage {
-				runKubectlOrDie("get", "pods", "-L", "run", nsFlag)
-				Failf("Failed creating 1 pod with expected image %s. Number of pods = %v", nginxImage, len(pods))
-			}
-		})
-	})
-
-	Describe("Kubectl run rc", func() {
-=======
 			framework.RunKubectlOrDie("run", name, "--image="+nginxImage, nsFlag)
 			By("verifying the pod controlled by " + name + " gets created")
 			label := labels.SelectorFromSet(labels.Set(map[string]string{"run": name}))
@@ -995,7 +842,6 @@
 	})
 
 	framework.KubeDescribe("Kubectl run rc", func() {
->>>>>>> 28313793
 		var nsFlag string
 		var rcName string
 
@@ -1047,8 +893,6 @@
 				framework.Failf("Failed getting logs by rc %s: %v", rcName, err)
 			}
 		})
-<<<<<<< HEAD
-=======
 	})
 
 	framework.KubeDescribe("Kubectl rolling-update", func() {
@@ -1085,7 +929,6 @@
 			runKubectlRetryOrDie("rolling-update", rcName, "--update-period=1s", "--image="+nginxImage, "--image-pull-policy="+string(api.PullIfNotPresent), nsFlag)
 			framework.ValidateController(c, nginxImage, 1, rcName, "run="+rcName, noOpValidatorFn, ns)
 		})
->>>>>>> 28313793
 	})
 
 	framework.KubeDescribe("Kubectl run deployment", func() {
@@ -1105,11 +948,7 @@
 			framework.SkipUnlessServerVersionGTE(deploymentsVersion, c)
 
 			By("running the image " + nginxImage)
-<<<<<<< HEAD
-			runKubectlOrDie("run", dName, "--image="+nginxImage, "--generator=deployment/v1beta1", nsFlag)
-=======
 			framework.RunKubectlOrDie("run", dName, "--image="+nginxImage, "--generator=deployment/v1beta1", nsFlag)
->>>>>>> 28313793
 			By("verifying the deployment " + dName + " was created")
 			d, err := c.Extensions().Deployments(ns).Get(dName)
 			if err != nil {
